--- conflicted
+++ resolved
@@ -35,14 +35,10 @@
     DATABASE_URL: process.env.DATABASE_URL,
     DIRECT_URL: process.env.DIRECT_URL,
     NODE_ENV: process.env.NODE_ENV,
-<<<<<<< HEAD
-    // NEXT_PUBLIC_CLIENTVAR: process.env.NEXT_PUBLIC_CLIENTVAR,
-=======
     SMTP_HOST: process.env.SMTP_HOST,
     SMTP_PORT: process.env.SMTP_PORT,
     SMTP_USER: process.env.SMTP_USER,
     SMTP_PASS: process.env.SMTP_PASS,
->>>>>>> 90157859
   },
   /**
    * Run `build` or `dev` with `SKIP_ENV_VALIDATION` to skip env validation. This is especially
