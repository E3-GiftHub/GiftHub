--- conflicted
+++ resolved
@@ -7,24 +7,23 @@
    * isn't built with invalid env vars.
    */
   server: {
-<<<<<<< HEAD
     AUTH_SECRET:
         process.env.NODE_ENV === "production"
             ? z.string()
             : z.string().optional(),
     AUTH_DISCORD_ID: z.string(),
     AUTH_DISCORD_SECRET: z.string(),
-=======
->>>>>>> 93baceb5
-    DATABASE_URL: z.string().url(),
     NODE_ENV: z
         .enum(["development", "test", "production"])
         .default("development"),
 
-    // ─── Stripe Connect ───────────────────────────────────────────────────────────
     STRIPE_SECRET_KEY:    z.string(),
     STRIPE_WEBHOOK_SECRET: z.string(),
     DOMAIN_URL:            z.string().url(),
+  
+    DATABASE_URL: z.string().url(),
+    DIRECT_URL: z.string().url(),
+    
     SMTP_HOST: z.string(),
     SMTP_PORT: z.string(), 
     SMTP_USER: z.string().email(),
@@ -44,22 +43,17 @@
    * middlewares) or client-side so we need to destruct manually.
    */
   runtimeEnv: {
-<<<<<<< HEAD
     AUTH_SECRET:           process.env.AUTH_SECRET,
     AUTH_DISCORD_ID:       process.env.AUTH_DISCORD_ID,
     AUTH_DISCORD_SECRET:   process.env.AUTH_DISCORD_SECRET,
     DATABASE_URL:          process.env.DATABASE_URL,
+    DIRECT_URL:            process.env.DIRECT_URL,
     NODE_ENV:              process.env.NODE_ENV,
 
-    // ─── Stripe Connect ───────────────────────────────────────────────────────────
     STRIPE_SECRET_KEY:     process.env.STRIPE_SECRET_KEY,
     STRIPE_WEBHOOK_SECRET: process.env.STRIPE_WEBHOOK_SECRET,
     DOMAIN_URL:            process.env.DOMAIN_URL,
-=======
-    DATABASE_URL: process.env.DATABASE_URL,
-    DIRECT_URL: process.env.DIRECT_URL,
-    NODE_ENV: process.env.NODE_ENV,
->>>>>>> 93baceb5
+    
     SMTP_HOST: process.env.SMTP_HOST,
     SMTP_PORT: process.env.SMTP_PORT,
     SMTP_USER: process.env.SMTP_USER,
