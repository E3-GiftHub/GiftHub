import React from "react";
import { render, screen, fireEvent, waitFor } from "@testing-library/react";
import "@testing-library/jest-dom";
import LogInForm from "~/components/ui/Account/LogInForm";
<<<<<<< HEAD
import { act } from "react";
=======
import { act } from 'react';
import { signIn } from "next-auth/react";
>>>>>>> 4dc53e3f

// LoginForm.test.tsx
const mockPush = jest.fn();
const mockSignIn = jest.fn();

jest.mock("next-auth/react", () => ({
  // signIn: (...args: unknown[]) => mockSignIn(...args),
}));

jest.mock("next/router", () => ({
  useRouter: () => ({
    push: mockPush,
  }),
}));

<<<<<<< HEAD
type MutationVariables = { email: string; password: string };
type OnSuccessCallback = (data: {
  sessionToken: string;
  expires: number;
}) => void;
type OnErrorCallback = (error: { message: string }) => void;
const mockMutate = jest.fn<
  void,
  [MutationVariables, OnSuccessCallback, OnErrorCallback]
>();

jest.mock("~/trpc/react", () => ({
  api: {
    auth: {
      login: {
        login: {
          useMutation: jest.fn(
            ({
              onSuccess,
              onError,
            }: {
              onSuccess: OnSuccessCallback;
              onError: OnErrorCallback;
            }) => ({
              // eslint-disable-next-line @typescript-eslint/no-unsafe-argument
              mutate: (data: MutationVariables) =>
                mockMutate(data, onSuccess, onError),
              isPending: false,
              error: null,
            }),
          ),
        },
      },
    },
  },
}));

=======
>>>>>>> 4dc53e3f
describe("LogInForm", () => {
  // beforeEach(() => {
  //   Object.defineProperty(document, "cookie", {
  //     writable: true,
  //     value: "",
  //   });
  // });

  test("renders form with all fields and labels", () => {
    render(<LogInForm />);
    expect(screen.getByText(/welcome back!/i)).toBeInTheDocument();
    expect(screen.getByText(/log in to your account/i)).toBeInTheDocument();
    expect(screen.getByLabelText(/email/i)).toBeInTheDocument();
    expect(screen.getByLabelText(/password/i)).toBeInTheDocument();
    expect(screen.getByRole("button", { name: /log in/i })).toBeInTheDocument();
  });

  test("validates empty fields on submit", async () => {
    render(<LogInForm />);
    fireEvent.click(screen.getByRole("button", { name: /log in/i }));
    /*expect(await screen.findByText(/email is required/i)).toBeInTheDocument();*/
    expect(
      await screen.findByText(/password is required/i),
    ).toBeInTheDocument();
  });

<<<<<<< HEAD
  test("validates invalid email format", async () => {
    render(<LogInForm />);
    fireEvent.change(screen.getByLabelText(/email/i), {
      target: { value: "invalid-email" },
    });
    fireEvent.change(screen.getByLabelText(/password/i), {
      target: { value: "password123" },
    });
    fireEvent.click(screen.getByRole("button", { name: /log in/i }));
    expect(
      await screen.findByText(/invalid email address/i),
    ).toBeInTheDocument();
  });
=======
  // test("validates invalid email format", async () => {
  //   render(<LogInForm />);
  //   // In ALL submission tests, ensure both fields are filled:
  //   fireEvent.change(screen.getByLabelText(/email/i), {
  //     target: { value: "valid@email.com" }
  //   });
  //   fireEvent.change(screen.getByPlaceholderText(/enter your password/i), {
  //     target: { value: "nonemptypassword" } // Add this in every test
  //   });
  //   fireEvent.click(screen.getByRole("button", { name: /log in/i }));
  //   expect(await screen.findByText(/invalid email address/i)).toBeInTheDocument()
  // });
>>>>>>> 4dc53e3f

  test("toggles password visibility", () => {
    render(<LogInForm />);
    const passwordInput = screen.getByPlaceholderText(/enter your password/i);
    const toggleButton = screen.getByRole("button", {
      name: /show password/i,
    });

    expect(passwordInput).toHaveAttribute("type", "password");
    fireEvent.click(toggleButton);
    expect(passwordInput).toHaveAttribute("type", "text");
    fireEvent.click(toggleButton);
    expect(passwordInput).toHaveAttribute("type", "password");
  });

  test("checks remember me checkbox", () => {
    render(<LogInForm />);
    const checkbox = screen.getByLabelText(/remember me/i);
    if (!(checkbox instanceof HTMLInputElement)) {
      throw new Error("Expected checkbox to be an input");
    }
    expect(checkbox.checked).toBe(false);
    fireEvent.click(checkbox);
    expect(checkbox.checked).toBe(true);
  });

  test("navigates to forgot password page", () => {
    render(<LogInForm />);
    const forgotPasswordLink = screen.getByText(/forgot password/i);
    expect(forgotPasswordLink.closest("a")).toHaveAttribute(
      "href",
      "/forgotpassword",
    );
  });

  test("navigates to signup page", () => {
    render(<LogInForm />);
    const signUpButton = screen.getByRole("button", { name: /sign up/i });
    expect(signUpButton.closest("a")).toHaveAttribute("href", "/signup");
  });
});

describe("LogInForm extra behaviors", () => {
<<<<<<< HEAD
  beforeEach(() => {
    Object.defineProperty(document, "cookie", {
      writable: true,
      value: "",
    });
    mockPush.mockReset();
    mockMutate.mockReset();
  });

  test("redirects to /home if hasAuthCookie is true", () => {
    Object.defineProperty(document, "cookie", {
      writable: true,
      value: "session_auth1=validtoken",
    });

    render(<LogInForm />);
    expect(mockPush).toHaveBeenCalledWith("/home");
  });

  test("sets cookies and redirects on successful login with rememberMe", async () => {
    render(<LogInForm />);
    fireEvent.change(screen.getByLabelText(/email/i), {
      target: { value: "user@example.com" },
    });
    fireEvent.change(screen.getByPlaceholderText(/enter your password/i), {
      target: { value: "Password123" },
    });
    fireEvent.click(screen.getByLabelText(/remember me/i));
    fireEvent.click(screen.getByRole("button", { name: /log in/i }));

    await waitFor(() => {
      expect(mockMutate).toHaveBeenCalled();
      const firstCall = mockMutate.mock.calls[0] as
        | [MutationVariables, OnSuccessCallback, OnErrorCallback]
        | undefined;
      if (!firstCall) throw new Error("mockMutate was not called");
      const [, onSuccess] = firstCall;

      act(() => {
        onSuccess({
          sessionToken: "abc123",
          expires: 3600,
        });
      });

      expect(document.cookie).toMatch(/session_auth2=abc123/);
    });
  });

  test("handles 'User not found' error", async () => {
    render(<LogInForm />);
    fireEvent.change(screen.getByLabelText(/email/i), {
      target: { value: "user@example.com" },
    });
    fireEvent.change(screen.getByPlaceholderText(/enter your password/i), {
      target: { value: "Password123" },
    });

    fireEvent.click(screen.getByRole("button", { name: /log in/i }));

    await waitFor(() => expect(mockMutate).toHaveBeenCalled());

    const firstCall = mockMutate.mock.calls[0] as
      | [MutationVariables, OnSuccessCallback, OnErrorCallback]
      | undefined;

    if (!firstCall) throw new Error("mockMutate was not called");

    const [, , onError] = firstCall;
    act(() => {
      onError({ message: "User not found" });
    });

    const errorMessage = await screen.findByText(/user not found/i);
    expect(errorMessage).toBeInTheDocument();
  });

  test("handles 'Passwords don't match' error", async () => {
    render(<LogInForm />);
    fireEvent.change(screen.getByLabelText(/email/i), {
      target: { value: "user@example.com" },
    });
    fireEvent.change(screen.getByPlaceholderText(/enter your password/i), {
      target: { value: "Password123" },
    });
    fireEvent.click(screen.getByRole("button", { name: /log in/i }));

    await waitFor(() => expect(mockMutate).toHaveBeenCalled());

    const firstCall = mockMutate.mock.calls[0] as
      | [MutationVariables, OnSuccessCallback, OnErrorCallback]
      | undefined;

    if (!firstCall) throw new Error("mockMutate was not called");

    const [, , onError] = firstCall;
    act(() => {
      onError({ message: "Passwords don't match" });
    });

    expect(screen.getByText(/passwords don't match/i)).toBeInTheDocument();
  });

  test("does not call mutate if form is invalid", () => {
    render(<LogInForm />);
    fireEvent.click(screen.getByRole("button", { name: /log in/i }));

    expect(mockMutate).not.toHaveBeenCalled();
  });
=======
  // beforeEach(() => {
  //   Object.defineProperty(document, "cookie", {
  //     writable: true,
  //     value: "",
  //   });
  //   mockPush.mockReset();
  //   // mockMutate.mockReset();
  // });

  // test("redirects if auth cookie exists", () => {
  //   // Mock cookie directly in component mount
  //   Object.defineProperty(document, "cookie", {
  //     writable: true,
  //     value: "next-auth.session-token=validtoken",
  //   });
  //
  //   render(<LogInForm />);
  //   expect(mockPush).toHaveBeenCalledWith("/home");
  // });

  // test("successful login redirects to home", async () => {
  //   mockSignIn.mockResolvedValueOnce({ ok: true, error: null });
  //
  //   render(<LogInForm />);
  //
  //   fireEvent.change(screen.getByLabelText(/email/i), {
  //     target: { value: "user@example.com" }
  //   });
  //   fireEvent.change(screen.getByPlaceholderText(/enter your password/i), {
  //     target: { value: "validpassword" },
  //   });
  //   fireEvent.click(screen.getByRole("button", { name: /log in/i }));
  //
  //   await waitFor(() => {
  //     expect(mockSignIn).toHaveBeenCalledWith("credentials", {
  //       email: "user@example.com",
  //       password: "validpassword",
  //       rememberMe: false,
  //       redirect: false,
  //     });
  //     expect(mockPush).toHaveBeenCalledWith("/home");
  //   });
  // });


  // test("handles 'User not found' error", async () => {
  //   render(<LogInForm />);
  //   fireEvent.change(screen.getByLabelText(/email/i), {
  //     target: { value: "user@example.com" },
  //   });
  //   fireEvent.change(screen.getByPlaceholderText(/enter your password/i), {
  //     target: { value: "Password123" },
  //   });
  //
  //   fireEvent.click(screen.getByRole("button", { name: /log in/i }));
  //
  //
  //   await waitFor(() => expect(mockMutate).toHaveBeenCalled());
  //
  //   const firstCall = mockMutate.mock.calls[0] as [
  //     MutationVariables,
  //     OnSuccessCallback,
  //     OnErrorCallback
  //   ] | undefined;
  //
  //   if (!firstCall) throw new Error("mockMutate was not called");
  //
  //   const [, , onError] = firstCall;
  //   act(() => {
  //     onError({ message: "User not found" });
  //   });
  //
  //   const errorMessage = await screen.findByText(/user not found/i);
  //   expect(errorMessage).toBeInTheDocument();
  // });
  // test("displays invalid credentials error", async () => {
  //   mockSignIn.mockResolvedValueOnce({
  //     error: "CredentialsSignin",
  //     ok: false
  //   });
  //
  //   render(<LogInForm />);
  //
  //   // Fill valid form data
  //   fireEvent.change(screen.getByLabelText(/email/i), {
  //     target: { value: "user@example.com" }
  //   });
  //   fireEvent.change(screen.getByPlaceholderText(/enter your password/i), {
  //     target: { value: "wrongpassword" }
  //   });
  //   fireEvent.click(screen.getByRole("button", { name: /log in/i }));
  //
  //   const errorMessage = await screen.findByText(/invalid email or password/i);
  //   expect(errorMessage).toBeInTheDocument();
  // });

  // test("handles server errors", async () => {
  //   mockSignIn.mockResolvedValueOnce({
  //     error: "ServerDown",
  //     ok: false
  //   });
  //
  //   render(<LogInForm />);
  //
  //   // Fill valid form data
  //   fireEvent.change(screen.getByLabelText(/email/i), {
  //     target: { value: "user@example.com" }
  //   });
  //   fireEvent.change(screen.getByPlaceholderText(/enter your password/i), {
  //     target: { value: "validpassword" }
  //   });
  //   fireEvent.click(screen.getByRole("button", { name: /log in/i }));
  //
  //   const errorMessage = await screen.findByText(/unexpected error occurred/i);
  //   expect(errorMessage).toBeInTheDocument();
  // });

  // test("handles 'Passwords don't match' error", async () => {
  //   render(<LogInForm />);
  //   fireEvent.change(screen.getByLabelText(/email/i), {
  //     target: { value: "user@example.com" },
  //   });
  //   fireEvent.change(screen.getByPlaceholderText(/enter your password/i), {
  //     target: { value: "Password123" },
  //   });
  //   fireEvent.click(screen.getByRole("button", { name: /log in/i }));
  //
  //   // await waitFor(() => expect(mockMutate).toHaveBeenCalled());
  //
  // //   const firstCall = mockMutate.mock.calls[0] as [
  // //     MutationVariables,
  // //     OnSuccessCallback,
  // //     OnErrorCallback
  // //   ] | undefined;
  // //
  // //   if (!firstCall) throw new Error("mockMutate was not called");
  // //
  // //   const [, , onError] = firstCall;
  // //   act(() => {
  // //     onError({ message: "Passwords don't match" });
  // //   });
  // //
  // //   expect(screen.getByText(/passwords don't match/i)).toBeInTheDocument();
  // // });
  // //
  // // test("does not call mutate if form is invalid", () => {
  // //   render(<LogInForm />);
  // //   fireEvent.click(screen.getByRole("button", { name: /log in/i }));
  // //
  // //   expect(mockMutate).not.toHaveBeenCalled();
  // // });
  // // describe("LogInForm", () => {
  // //   beforeEach(() => {
  // //     (signIn as jest.Mock).mockReset();
  // //   });
  //
  //   test("submits form with valid credentials", async () => {
  //     const { getByLabelText, getByRole } = render(<LogInForm />);
  //
  //     fireEvent.change(getByLabelText(/email/i), { target: { value: "user@example.com" } });
  //     fireEvent.change(getByLabelText(/password/i), { target: { value: "password123" } });
  //     fireEvent.click(getByRole("button", { name: /log in/i }));
  //
  //     await waitFor(() => {
  //       expect(signIn).toHaveBeenCalledWith("credentials", {
  //         email: "user@example.com",
  //         password: "password123",
  //         rememberMe: false,
  //         redirect: false,
  //       });
  //     });
  //   });
  //
  //   test("handles signIn error", async () => {
  //     (signIn as jest.Mock).mockResolvedValueOnce({ error: "CredentialsSignIn" });
  //
  //     const { getByLabelText, getByRole, findByText } = render(<LogInForm />);
  //
  //     fireEvent.change(getByLabelText(/email/i), { target: { value: "user@example.com" } });
  //     fireEvent.change(getByLabelText(/password/i), { target: { value: "wrongpass" } });
  //     fireEvent.click(getByRole("button", { name: /log in/i }));
  //
  //     expect(await findByText(/invalid email or password/i)).toBeInTheDocument();
  //   });
  //
  //   test("redirects on successful login", async () => {
  //     (signIn as jest.Mock).mockResolvedValueOnce({ ok: true, error: null });
  //
  //     const { getByLabelText, getByRole } = render(<LogInForm />);
  //
  //     fireEvent.change(getByLabelText(/email/i), { target: { value: "user@example.com" } });
  //     fireEvent.change(getByLabelText(/password/i), { target: { value: "password123" } });
  //     fireEvent.click(getByRole("button", { name: /log in/i }));
  //
  //     await waitFor(() => {
  //       expect(mockPush).toHaveBeenCalledWith("/home");
  //     });
  //   });
  // });
>>>>>>> 4dc53e3f
});<|MERGE_RESOLUTION|>--- conflicted
+++ resolved
@@ -2,12 +2,8 @@
 import { render, screen, fireEvent, waitFor } from "@testing-library/react";
 import "@testing-library/jest-dom";
 import LogInForm from "~/components/ui/Account/LogInForm";
-<<<<<<< HEAD
 import { act } from "react";
-=======
-import { act } from 'react';
 import { signIn } from "next-auth/react";
->>>>>>> 4dc53e3f
 
 // LoginForm.test.tsx
 const mockPush = jest.fn();
@@ -23,46 +19,6 @@
   }),
 }));
 
-<<<<<<< HEAD
-type MutationVariables = { email: string; password: string };
-type OnSuccessCallback = (data: {
-  sessionToken: string;
-  expires: number;
-}) => void;
-type OnErrorCallback = (error: { message: string }) => void;
-const mockMutate = jest.fn<
-  void,
-  [MutationVariables, OnSuccessCallback, OnErrorCallback]
->();
-
-jest.mock("~/trpc/react", () => ({
-  api: {
-    auth: {
-      login: {
-        login: {
-          useMutation: jest.fn(
-            ({
-              onSuccess,
-              onError,
-            }: {
-              onSuccess: OnSuccessCallback;
-              onError: OnErrorCallback;
-            }) => ({
-              // eslint-disable-next-line @typescript-eslint/no-unsafe-argument
-              mutate: (data: MutationVariables) =>
-                mockMutate(data, onSuccess, onError),
-              isPending: false,
-              error: null,
-            }),
-          ),
-        },
-      },
-    },
-  },
-}));
-
-=======
->>>>>>> 4dc53e3f
 describe("LogInForm", () => {
   // beforeEach(() => {
   //   Object.defineProperty(document, "cookie", {
@@ -89,21 +45,6 @@
     ).toBeInTheDocument();
   });
 
-<<<<<<< HEAD
-  test("validates invalid email format", async () => {
-    render(<LogInForm />);
-    fireEvent.change(screen.getByLabelText(/email/i), {
-      target: { value: "invalid-email" },
-    });
-    fireEvent.change(screen.getByLabelText(/password/i), {
-      target: { value: "password123" },
-    });
-    fireEvent.click(screen.getByRole("button", { name: /log in/i }));
-    expect(
-      await screen.findByText(/invalid email address/i),
-    ).toBeInTheDocument();
-  });
-=======
   // test("validates invalid email format", async () => {
   //   render(<LogInForm />);
   //   // In ALL submission tests, ensure both fields are filled:
@@ -116,7 +57,6 @@
   //   fireEvent.click(screen.getByRole("button", { name: /log in/i }));
   //   expect(await screen.findByText(/invalid email address/i)).toBeInTheDocument()
   // });
->>>>>>> 4dc53e3f
 
   test("toggles password visibility", () => {
     render(<LogInForm />);
@@ -160,117 +100,6 @@
 });
 
 describe("LogInForm extra behaviors", () => {
-<<<<<<< HEAD
-  beforeEach(() => {
-    Object.defineProperty(document, "cookie", {
-      writable: true,
-      value: "",
-    });
-    mockPush.mockReset();
-    mockMutate.mockReset();
-  });
-
-  test("redirects to /home if hasAuthCookie is true", () => {
-    Object.defineProperty(document, "cookie", {
-      writable: true,
-      value: "session_auth1=validtoken",
-    });
-
-    render(<LogInForm />);
-    expect(mockPush).toHaveBeenCalledWith("/home");
-  });
-
-  test("sets cookies and redirects on successful login with rememberMe", async () => {
-    render(<LogInForm />);
-    fireEvent.change(screen.getByLabelText(/email/i), {
-      target: { value: "user@example.com" },
-    });
-    fireEvent.change(screen.getByPlaceholderText(/enter your password/i), {
-      target: { value: "Password123" },
-    });
-    fireEvent.click(screen.getByLabelText(/remember me/i));
-    fireEvent.click(screen.getByRole("button", { name: /log in/i }));
-
-    await waitFor(() => {
-      expect(mockMutate).toHaveBeenCalled();
-      const firstCall = mockMutate.mock.calls[0] as
-        | [MutationVariables, OnSuccessCallback, OnErrorCallback]
-        | undefined;
-      if (!firstCall) throw new Error("mockMutate was not called");
-      const [, onSuccess] = firstCall;
-
-      act(() => {
-        onSuccess({
-          sessionToken: "abc123",
-          expires: 3600,
-        });
-      });
-
-      expect(document.cookie).toMatch(/session_auth2=abc123/);
-    });
-  });
-
-  test("handles 'User not found' error", async () => {
-    render(<LogInForm />);
-    fireEvent.change(screen.getByLabelText(/email/i), {
-      target: { value: "user@example.com" },
-    });
-    fireEvent.change(screen.getByPlaceholderText(/enter your password/i), {
-      target: { value: "Password123" },
-    });
-
-    fireEvent.click(screen.getByRole("button", { name: /log in/i }));
-
-    await waitFor(() => expect(mockMutate).toHaveBeenCalled());
-
-    const firstCall = mockMutate.mock.calls[0] as
-      | [MutationVariables, OnSuccessCallback, OnErrorCallback]
-      | undefined;
-
-    if (!firstCall) throw new Error("mockMutate was not called");
-
-    const [, , onError] = firstCall;
-    act(() => {
-      onError({ message: "User not found" });
-    });
-
-    const errorMessage = await screen.findByText(/user not found/i);
-    expect(errorMessage).toBeInTheDocument();
-  });
-
-  test("handles 'Passwords don't match' error", async () => {
-    render(<LogInForm />);
-    fireEvent.change(screen.getByLabelText(/email/i), {
-      target: { value: "user@example.com" },
-    });
-    fireEvent.change(screen.getByPlaceholderText(/enter your password/i), {
-      target: { value: "Password123" },
-    });
-    fireEvent.click(screen.getByRole("button", { name: /log in/i }));
-
-    await waitFor(() => expect(mockMutate).toHaveBeenCalled());
-
-    const firstCall = mockMutate.mock.calls[0] as
-      | [MutationVariables, OnSuccessCallback, OnErrorCallback]
-      | undefined;
-
-    if (!firstCall) throw new Error("mockMutate was not called");
-
-    const [, , onError] = firstCall;
-    act(() => {
-      onError({ message: "Passwords don't match" });
-    });
-
-    expect(screen.getByText(/passwords don't match/i)).toBeInTheDocument();
-  });
-
-  test("does not call mutate if form is invalid", () => {
-    render(<LogInForm />);
-    fireEvent.click(screen.getByRole("button", { name: /log in/i }));
-
-    expect(mockMutate).not.toHaveBeenCalled();
-  });
-=======
   // beforeEach(() => {
   //   Object.defineProperty(document, "cookie", {
   //     writable: true,
@@ -279,7 +108,6 @@
   //   mockPush.mockReset();
   //   // mockMutate.mockReset();
   // });
-
   // test("redirects if auth cookie exists", () => {
   //   // Mock cookie directly in component mount
   //   Object.defineProperty(document, "cookie", {
@@ -290,7 +118,6 @@
   //   render(<LogInForm />);
   //   expect(mockPush).toHaveBeenCalledWith("/home");
   // });
-
   // test("successful login redirects to home", async () => {
   //   mockSignIn.mockResolvedValueOnce({ ok: true, error: null });
   //
@@ -314,8 +141,6 @@
   //     expect(mockPush).toHaveBeenCalledWith("/home");
   //   });
   // });
-
-
   // test("handles 'User not found' error", async () => {
   //   render(<LogInForm />);
   //   fireEvent.change(screen.getByLabelText(/email/i), {
@@ -366,7 +191,6 @@
   //   const errorMessage = await screen.findByText(/invalid email or password/i);
   //   expect(errorMessage).toBeInTheDocument();
   // });
-
   // test("handles server errors", async () => {
   //   mockSignIn.mockResolvedValueOnce({
   //     error: "ServerDown",
@@ -387,7 +211,6 @@
   //   const errorMessage = await screen.findByText(/unexpected error occurred/i);
   //   expect(errorMessage).toBeInTheDocument();
   // });
-
   // test("handles 'Passwords don't match' error", async () => {
   //   render(<LogInForm />);
   //   fireEvent.change(screen.getByLabelText(/email/i), {
@@ -470,5 +293,4 @@
   //     });
   //   });
   // });
->>>>>>> 4dc53e3f
 });