--- conflicted
+++ resolved
@@ -420,19 +420,16 @@
   .dropdown-content a svg {
     font-size: 0.85rem;
   }
-<<<<<<< HEAD
-=======
-    .nav-button-stripe {
-      width: 55%;
-      max-width: 120px;
-      font-size: 0.75rem;
-      padding: 0.5rem 0.6rem;
-    }
-  
-    .nav-button-stripe svg {
-      font-size: 0.85rem; }
-  
->>>>>>> 881ad3e0
+  .nav-button-stripe {
+    width: 55%;
+    max-width: 120px;
+    font-size: 0.75rem;
+    padding: 0.5rem 0.6rem;
+  }
+
+  .nav-button-stripe svg {
+    font-size: 0.85rem;
+  }
 }
 
 /* -------------------- RESPONSIVE: DESKTOP -------------------- */
@@ -465,9 +462,6 @@
   .sidebar-overlay {
     display: none;
   }
-<<<<<<< HEAD
-}
-=======
 }
 
 .nav-button-stripe {
@@ -510,5 +504,4 @@
   border-color: #444444;
   color: #aaaaaa;
   transform: none;
-}
->>>>>>> 881ad3e0
+}