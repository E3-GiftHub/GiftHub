--- conflicted
+++ resolved
@@ -1,27 +1,26 @@
-@import url('https://fonts.googleapis.com/css2?family=Heebo:wght@100..900&family=Jura:wght@300..700&display=swap');
+@import url("https://fonts.googleapis.com/css2?family=Heebo:wght@100..900&family=Jura:wght@300..700&display=swap");
 
-<<<<<<< HEAD
 body {
-    background-color: #17153b;
-    margin: 0;
-    font-family: Heebo, sans-serif;
+  background-color: #17153b;
+  margin: 0;
+  font-family: Heebo, sans-serif;
 }
 
 @media (max-width: 720px) {
-    body {
-      background-image: linear-gradient(#17153B, #433D8B);
-      overflow-x: hidden;
-    }
-  }
-=======
-@layer base {
   body {
-    font-family: 'Poppins', sans-serif;
+    background-image: linear-gradient(#17153b, #433d8b);
+    overflow-x: hidden;
   }
 }
 
-.html{
+/* added by adrian todo: see if there are any style conflicts */
+@layer base {
+  body {
+    font-family: "Poppins", sans-serif;
+  }
+}
+
+.html {
   background-color: #2f2464;
-  background-size:cover;
-}
->>>>>>> 46bc6f9a
+  background-size: cover;
+}