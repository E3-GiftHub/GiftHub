@import url('https://fonts.googleapis.com/css2?family=Heebo:wght@100..900&family=Jura:wght@300..700&display=swap');

<<<<<<< HEAD
@theme {
  --font-sans: var(--font-geist-sans), ui-sans-serif, system-ui, sans-serif,
    "Apple Color Emoji", "Segoe UI Emoji", "Segoe UI Symbol", "Noto Color Emoji";
}

body, html {
  margin: 0;
  padding: 0;
  height: 100%;
  width: 100%;
  box-sizing: border-box;
  font-family: 'Segoe UI', sans-serif;
}
=======
body {
    background-color: #17153b;
    margin: 0;
    font-family: Heebo, sans-serif;
}

@media (max-width: 720px) {
    body {
      background-image: linear-gradient(#17153B, #433D8B);
      overflow-x: hidden;
    }
  }
>>>>>>> 32bab9a3
<|MERGE_RESOLUTION|>--- conflicted
+++ resolved
@@ -1,20 +1,5 @@
 @import url('https://fonts.googleapis.com/css2?family=Heebo:wght@100..900&family=Jura:wght@300..700&display=swap');
 
-<<<<<<< HEAD
-@theme {
-  --font-sans: var(--font-geist-sans), ui-sans-serif, system-ui, sans-serif,
-    "Apple Color Emoji", "Segoe UI Emoji", "Segoe UI Symbol", "Noto Color Emoji";
-}
-
-body, html {
-  margin: 0;
-  padding: 0;
-  height: 100%;
-  width: 100%;
-  box-sizing: border-box;
-  font-family: 'Segoe UI', sans-serif;
-}
-=======
 body {
     background-color: #17153b;
     margin: 0;
@@ -26,5 +11,4 @@
       background-image: linear-gradient(#17153B, #433D8B);
       overflow-x: hidden;
     }
-  }
->>>>>>> 32bab9a3
+  }