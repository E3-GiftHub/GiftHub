.container {
  display: flex;
  justify-content: center;
  align-items: center;
  min-height: 100vh;
  padding: 1rem;
}

.wishlistContainer {
  width: 100%;
  max-width: 1200px;
  background-color: #312e81; /* indigo-900 */
  border-radius: 0.5rem;
  padding: 1.5rem;
  color: white;
}

.title {
  font-size: 1.5rem;
  font-weight: bold;
  text-align: center;
  margin-bottom: 1.5rem;
}

.searchSection {
  margin-bottom: 1.5rem;
}

.searchBar {
  display: flex;
  margin-bottom: 1.25rem;
}

.searchInput {
  flex-grow: 1;
  padding: 0.5rem;
  border-radius: 0.5rem 0 0 0.5rem;
  background-color: #e0e7ff; /* indigo-100 */
  color: #1f2937; /* gray-800 */
  border: 0;
}

.searchButton {
  background-color: #e0e7ff; /* indigo-100 */
  border-radius: 0 0.5rem 0.5rem 0;
  padding: 0.5rem;
  display: flex;
  align-items: center;
  justify-content: center;
}

.searchIcon {
  height: 1.25rem;
  width: 1.25rem;
  color: #4b5563; /* gray-600 */
}

.filterSection {
  margin-bottom: 1.25rem;
}

.filterLabel {
  margin-bottom: 0.5rem;
  font-size: 0.875rem;
}

.filterButtons {
  display: flex;
  flex-wrap: wrap;
  gap: 0.5rem;
}

.categoryButton,
.retailerButton {
  background-color: #e0e7ff; /* indigo-200 */
  color: #312e81; /* indigo-900 */
  border-radius: 0.5rem;
  padding: 0.25rem 1rem;
  font-size: 0.75rem;
  font-weight: 500;
}

.selectedRetailer {
  background-color: #a5b4fc;
  font-weight: 700;
}

.itemsContainer {
  margin-top: 0.75rem;
}

.itemsLabel {
  margin-bottom: 0.75rem;
  font-size: 0.875rem;
}

.itemsGrid {
  display: grid;
  grid-template-columns: repeat(1, 1fr);
  gap: 0.75rem;
}

/* Responsive grid based on screen size */
@media (min-width: 500px) {
  .itemsGrid {
    grid-template-columns: repeat(2, 1fr);
  }
}

@media (min-width: 768px) {
  .itemsGrid {
    grid-template-columns: repeat(3, 1fr);
  }
}

@media (min-width: 1024px) {
  .itemsGrid {
    grid-template-columns: repeat(4, 1fr);
  }
}

.itemCard {
  margin-bottom: 1rem;
  transition: all 0.2s ease;
  padding: 0.5rem;
  border-radius: 0.5rem;
  overflow: hidden;
}

.itemCard:hover {
  transform: translateY(-2px);
  box-shadow: 0 6px 8px rgba(0, 0, 0, 0.15);
  background-color: rgba(255, 255, 255, 0.05);
}

/* Contribution progress overlay */
.itemImage {
  background-color: #e0e7ff; /* indigo-200 */
  border-radius: 0.5rem;
  height: 7rem;
  margin-bottom: 0.5rem;
  display: flex;
  align-items: center;
  justify-content: center;
  color: #818cf8; /* indigo-400 */
  font-weight: 500;
  position: relative; /* For positioning the overlay */
  overflow: hidden; /* For the progress indicator */
}

.actualItemImage {
  width: 100%;
  height: 100%;
  object-fit: contain;
  border-radius: 0.5rem;
}

.contributionOverlay {
  position: absolute;
  width: 100%;
  height: 100%;
  background-color: transparent;
  display: flex;
  flex-direction: column;
  align-items: center;
  justify-content: center;
  opacity: 0;
  visibility: hidden;
  transition:
    opacity 0.4s ease,
    visibility 0.4s ease,
    transform 0.4s cubic-bezier(0.175, 0.885, 0.32, 1.275);
  color: white;
  border-radius: 0;
  z-index: 10;
  backdrop-filter: blur(4px); /* Only blur, no color */
}

.itemCard:hover .contributionOverlay {
  opacity: 1;
  visibility: visible;
  border-radius: 0.5rem;
  transform: scale(1);
}

.contributionText {
  font-size: 2rem;
  font-weight: bold;
  margin-bottom: 0.5rem;
  color: white;
  text-shadow: 0 2px 4px rgba(0, 0, 0, 0.5);
  opacity: 0;
  transform: translateY(10px);
  transition:
    opacity 0.3s ease 0.1s,
    transform 0.3s ease 0.1s; /* Delayed animation */
}

.contributionProgress {
  width: 70%;
  height: 0.75rem;
  background-color: rgba(255, 255, 255, 0.2);
  border-radius: 1rem;
  overflow: hidden;
  margin-bottom: 0.75rem;
  box-shadow: inset 0 2px 4px rgba(0, 0, 0, 0.2);
  opacity: 0;
  transform: scaleX(0.9);
  transition:
    opacity 0.3s ease 0.2s,
    transform 0.3s ease 0.2s; /* More delayed */
}

.contributionBar {
  height: 100%;
  background: linear-gradient(90deg, #9333ea, #c084fc);
  border-radius: 1rem;
  box-shadow: 0 1px 3px rgba(0, 0, 0, 0.3);
  transform-origin: left;
  transform: scaleX(0); /* Start with 0 width */
  transition: transform 0.8s cubic-bezier(0.11, 0.65, 0.33, 1) 0.3s; /* Even more delayed smooth animation */
}

.contributionAmount {
  font-size: 0.875rem;
  color: rgba(255, 255, 255, 0.9);
  background-color: rgba(0, 0, 0, 0.3);
  padding: 0.25rem 0.75rem;
  border-radius: 1rem;
  opacity: 0;
  transform: translateY(10px);
  transition:
    opacity 0.3s ease 0.3s,
    transform 0.3s ease 0.3s; /* Most delayed */
}

/* Add these new styles to animate the elements when the overlay appears */
.itemCard:hover .contributionText,
.itemCard:hover .contributionProgress,
.itemCard:hover .contributionAmount {
  opacity: 1;
  transform: translateY(0) scaleX(1);
}

.itemCard:hover .contributionBar {
  transform: scaleX(1); /* Animate to full width */
}

.itemDetails {
  display: flex;
  justify-content: space-between;
  margin-bottom: 0.25rem;
  padding: 0 0.25rem;
}

.itemName,
.itemPrice {
  font-size: 0.75rem;
}

.buttonsContainer {
  display: flex;
  flex-direction: column;
  gap: 0.5rem;
}

.actionButtonsRow {
  display: flex;
  gap: 0.5rem;
}

.contributionInputContainer {
  display: flex;
  gap: 0.5rem;
  width: 100%;
}

.contributionInput {
  flex: 1;
  padding: 0.5rem;
  border-radius: 0.25rem;
  border: 1px solid #e0e7ff;
  background-color: #e0e7ff;
  color: #1f2937;
  font-size: 0.875rem;
}

.contributeSubmitButton,
.contributeCancelButton {
  padding: 0.5rem;
  border-radius: 0.25rem;
  font-size: 0.875rem;
  font-weight: 500;
  transition: all 0.2s ease;
}

.contributeSubmitButton {
  background-color: #818cf8;
  color: white;
}

.contributeCancelButton {
  background-color: #e0e7ff;
  color: #4338ca;
}

.contributeSubmitButton:hover {
  background-color: #6366f1;
}

.contributeCancelButton:hover {
  background-color: #c7d2fe;
}

/* Refined button styles with responsive sizing */
.contributeButton,
.externalButton {
  flex: 1;
  border-radius: 32px;
  padding: 0.35rem 0;
  font-size: 0.75rem;
  transition:
    background-color 0.25s cubic-bezier(0.4, 0, 0.2, 1),
    box-shadow 0.25s cubic-bezier(0.4, 0, 0.2, 1),
    color 0.25s cubic-bezier(0.4, 0, 0.2, 1),
    transform 0.18s cubic-bezier(0.4, 0, 0.2, 1);
  border: 2px solid rgba(255, 255, 255, 0.2);
  text-align: center;
  font-weight: 500;
  box-shadow: 0 4px 6px rgba(0, 0, 0, 0.1);
  color: white;
  height: 28px;
  min-width: 0;
  position: relative;
  transform: translateY(0);
  display: flex; /* Add this */
  align-items: center; /* Add this */
  justify-content: center; /* Add this */
}

/* Media queries for responsive sizing */
@media (min-width: 400px) {
  .contributeButton,
  .externalButton {
    min-width: 85px;
  }
}

@media (min-width: 768px) {
  .contributeButton,
  .externalButton {
    min-width: 100px;
  }
}

.contributeButton {
  background-color: #8b5cf6; /* Purple color for contribute */
}

.externalButton {
  background-color: #6366f1; /* Indigo color for external */
}

.contributeButton:hover:not(:disabled),
.externalButton:hover:not(:disabled) {
  cursor: pointer;
  box-shadow: 0 6px 8px rgba(0, 0, 0, 0.15);
  /* Remove any transform to prevent movement */
}

.contributeButton:hover:not(:disabled) {
  background-color: #7c3aed; /* Darker purple on hover */
}

.externalButton:hover:not(:disabled) {
  background-color: #4f46e5; /* Darker indigo on hover */
}

/* Disabled button style */
.contributeButton:disabled,
.externalButton:disabled {
  opacity: 0.5;
  cursor: not-allowed;
  box-shadow: none;
}

.contributeButton {
  background-color: #8b5cf6; /* Purple color for contribute */
}

.externalButton {
  background-color: #6366f1; /* Indigo color for external */
}

.contributeButton:hover:not(:disabled),
.externalButton:hover:not(:disabled) {
  cursor: pointer;
  transform: translateY(-1px);
  box-shadow: 0 6px 8px rgba(0, 0, 0, 0.15);
}

/* Pressed button effect */
.buttonPressed {
  background-color: #4338ca !important;
  box-shadow: 0 2px 4px rgba(0, 0, 0, 0.1) !important;
  transform: translateY(1px) !important;
  border: 2px solid rgba(255, 255, 255, 0.4) !important;
}

/* Disabled button style */
.contributeButton:disabled,
.externalButton:disabled {
  opacity: 0.5;
  cursor: not-allowed;
  box-shadow: none;
  transform: none;
}

<<<<<<< HEAD
.loadingContainer {
  display: flex;
  justify-content: center;
  align-items: center;
  min-height: 60vh;
  width: 100%;
}

.spinner {
  width: 50px;
  height: 50px;
  border: 5px solid rgba(255, 255, 255, 0.3);
  border-radius: 50%;
  border-top-color: #c8abd6;
  animation: spin 1s ease-in-out infinite;
}

@keyframes spin {
  to {
    transform: rotate(360deg);
  }
=======
.deleteButton {
  position: absolute;
  top: 5px;
  right: 5px;
  background: transparent;
  border: none;
  color: red;
  font-size: 1.2rem;
  cursor: pointer;
  z-index: 10;
}

.deleteButton:hover {
  transform: scale(1.2);
>>>>>>> 93baceb5
}<|MERGE_RESOLUTION|>--- conflicted
+++ resolved
@@ -416,7 +416,6 @@
   transform: none;
 }
 
-<<<<<<< HEAD
 .loadingContainer {
   display: flex;
   justify-content: center;
@@ -438,7 +437,8 @@
   to {
     transform: rotate(360deg);
   }
-=======
+}
+
 .deleteButton {
   position: absolute;
   top: 5px;
@@ -453,5 +453,4 @@
 
 .deleteButton:hover {
   transform: scale(1.2);
->>>>>>> 93baceb5
 }