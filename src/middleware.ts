import { NextResponse } from "next/server";
import type { NextRequest } from "next/server";

export function middleware(request: NextRequest) {
  const cookie = request.cookies.get("next-auth.session-token");
  if (!cookie) return NextResponse.redirect(new URL("/login", request.url));
}

export const config = {
  matcher: [
    "/home",
    "/inbox",
<<<<<<< HEAD
    "/profile",
    "/profile-edit",
=======
>>>>>>> 6c779a5d
    "/profile-view",
    "/event-invitation",
    "/event", // guest
    "/event-view", // planner
    "/wishlist-view", // guest
    "/wishlist-create", // planner
    "/contribution-item",
    "/contribution-direct",
    "/payment-failure",
    "/payment-success",
  ],
};<|MERGE_RESOLUTION|>--- conflicted
+++ resolved
@@ -10,11 +10,6 @@
   matcher: [
     "/home",
     "/inbox",
-<<<<<<< HEAD
-    "/profile",
-    "/profile-edit",
-=======
->>>>>>> 6c779a5d
     "/profile-view",
     "/event-invitation",
     "/event", // guest
