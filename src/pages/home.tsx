--- conflicted
+++ resolved
@@ -5,23 +5,22 @@
 import CloudsBackground from "~/components/ui/CloudsBackground";
 import "./../styles/globals.css";
 import MyEventsSection from "~/components/MyEventsSection";
-<<<<<<< HEAD
-import MyInvitations from "~/components/UpcomingEventsSection";
-=======
 import  MyInvitations from "~/components/UpcomingEventsSection";
 import "./../styles/globals.css";
->>>>>>> f2ba9343
 
 export default function home() {
   return (
-    <div className={styles.homepage}>
+    <>
       <Navbar />
       <CloudsBackground />
-      <div className={styles["homepage-containers-wrapper"]}>
-        <MyEventsSection />
-        <MyInvitations />
+      <div className={styles["homepage-content"]}>
+        <div className={styles["homepage-containers-wrapper"]}>
+          <MyEventsSection />
+          <MyInvitations />
+        </div>
+       
       </div>
       <Footer />
-    </div>
+    </>
   );
 }