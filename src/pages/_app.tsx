import "~/styles/globals.css";
import { type AppProps } from "next/app";
import { SessionProvider } from "next-auth/react";
import { type Session } from "next-auth";
import { TRPCReactProvider } from "~/trpc/react";
<<<<<<< HEAD
import { Geist } from "next/font/google";
import Head from "next/head";

const geist = Geist({
  subsets: ["latin"],
  variable: "--font-geist-sans",
});
=======
import "@uploadthing/react/styles.css";
>>>>>>> 93baceb5

const MyApp = ({
  Component,
  pageProps,
}: AppProps<{ session: Session | null }>) => {
  return (
    <>
      <Head>
        <title>GiftHub</title>
        <meta
          name="description"
          content="For the love of events, parties, birthdays and more!"
        />
        <link rel="icon" href="/logo.png" />
      </Head>

      <div className={geist.variable}>
        <SessionProvider session={pageProps.session}>
          <TRPCReactProvider>
            <Component {...pageProps} />
          </TRPCReactProvider>
        </SessionProvider>
      </div>
    </>
  );
};

export default MyApp;<|MERGE_RESOLUTION|>--- conflicted
+++ resolved
@@ -3,17 +3,14 @@
 import { SessionProvider } from "next-auth/react";
 import { type Session } from "next-auth";
 import { TRPCReactProvider } from "~/trpc/react";
-<<<<<<< HEAD
 import { Geist } from "next/font/google";
 import Head from "next/head";
+import "@uploadthing/react/styles.css";
 
 const geist = Geist({
   subsets: ["latin"],
   variable: "--font-geist-sans",
 });
-=======
-import "@uploadthing/react/styles.css";
->>>>>>> 93baceb5
 
 const MyApp = ({
   Component,
