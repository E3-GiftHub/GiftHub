--- conflicted
+++ resolved
@@ -123,14 +123,10 @@
         const res = await fetch(
           `./api/guest-remove?username=${username}&eventId=${eventId}`
         );
-<<<<<<< HEAD
-        const apiStatus = await res.json();
-=======
 
         const apiStatus: { error: string } = (await res.json()) as {
           error: string;
         };
->>>>>>> ce4c20b4
         console.log(apiStatus);
       } catch (error) {
         console.error("Failed to remove guests", error);
@@ -152,14 +148,10 @@
           const res = await fetch(
             `./api/guest-invite?username=${name}&eventId=${eventId}`
           );
-<<<<<<< HEAD
-          const apiStatus = await res.json();
-=======
 
           const apiStatus: { error: string } = (await res.json()) as {
             error: string;
           };
->>>>>>> ce4c20b4
           console.log(apiStatus);
           // Optionally add to view after successful invite
           setGuests((prev) => [
