import {
  Container,
  ContainerBorderStyle,
  SeeMoreButton,
} from "~/components/ui/Container";
import ContainerEventTitle from "~/components/ui/ContainerEventTitle";
import { ContainerEventRow } from "~/components/ui/ContainerEventRow";
import styles from "~/styles/HomePageStyle.module.css";
import { ButtonComponent, ButtonStyle } from "~/components/ui/ButtonComponent";
import React from "react";
import { api } from "~/trpc/react";
<<<<<<< HEAD
import Modal from "~/components/ModalEventHome";
import { useState } from "react";
import { router } from "next/client";
=======
import Modal from "~/components/ModalEvents";
import { useState } from "react";
import Link from "next/link";

>>>>>>> 64014a47

const MyEventsSection: React.FC = () => {
  const [showModal, setShowModal] = useState(false);
  const openModal = () => setShowModal(true);
  const closeModal = () => setShowModal(false);

  const {
    data: eventsData = [],
    isLoading,
    isError,
  } = api.eventPreview.getUpcomingEvents.useQuery();

  if (isLoading) {
    return <p>Loading...</p>;
  }

  if (isError) {
    return <p>Failed to load events.</p>;
  }
  const trimmedEvents = eventsData.slice(0, 3);

  return (
    <Container borderStyle={ContainerBorderStyle.TOP}>

      <ContainerEventTitle title={"My events"} />
      
      {trimmedEvents.map((event) => (
        <Link href={`/event-view?id=${event.id}`} key={event.id} className={styles["container-wraper"]}>
          <ContainerEventRow eventData={event} />
        </Link>
      ))}

      <Modal isOpen={showModal} onClose={closeModal} title="All My Events">
        {eventsData.map((event) => (
          <Link href={`/event-view?id=${event.id}`} key={event.id} className={styles["container-wraper"]}>
            <ContainerEventRow eventData={event} />
          </Link>
        ))}
      </Modal>

      <div className={styles["buttons-wrapper"]}>
<<<<<<< HEAD
        <ButtonComponent
          text={"Add new event"}
          style={ButtonStyle.PRIMARY}
          onClick={() => router.push("event-create")}
        />
=======
        <SeeMoreButton onClick={openModal} />
        <ButtonComponent text={"Add new event"} style={ButtonStyle.PRIMARY} />
>>>>>>> 64014a47
      </div>
    </Container>
  );
};

export default MyEventsSection;<|MERGE_RESOLUTION|>--- conflicted
+++ resolved
@@ -9,16 +9,11 @@
 import { ButtonComponent, ButtonStyle } from "~/components/ui/ButtonComponent";
 import React from "react";
 import { api } from "~/trpc/react";
-<<<<<<< HEAD
-import Modal from "~/components/ModalEventHome";
+import Modal from "~/components/ModalEvents";
 import { useState } from "react";
 import { router } from "next/client";
-=======
-import Modal from "~/components/ModalEvents";
-import { useState } from "react";
 import Link from "next/link";
 
->>>>>>> 64014a47
 
 const MyEventsSection: React.FC = () => {
   const [showModal, setShowModal] = useState(false);
@@ -60,16 +55,13 @@
       </Modal>
 
       <div className={styles["buttons-wrapper"]}>
-<<<<<<< HEAD
+        <SeeMoreButton onClick={openModal} />
         <ButtonComponent
           text={"Add new event"}
           style={ButtonStyle.PRIMARY}
           onClick={() => router.push("event-create")}
         />
-=======
-        <SeeMoreButton onClick={openModal} />
-        <ButtonComponent text={"Add new event"} style={ButtonStyle.PRIMARY} />
->>>>>>> 64014a47
+       
       </div>
     </Container>
   );
