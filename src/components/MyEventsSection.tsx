import {
  Container,
  ContainerBorderStyle,
  SeeMoreButton,
} from "~/components/ui/Container";
import ContainerEventTitle from "~/components/ui/ContainerEventTitle";
import { ContainerEventRow } from "~/components/ui/ContainerEventRow";
import styles from "~/styles/HomePageStyle.module.css";
import { ButtonComponent, ButtonStyle } from "~/components/ui/ButtonComponent";
import React from "react";
import { api } from "~/trpc/react";
import Modal from "~/components/ModalEventHome";
import { useState } from "react";
<<<<<<< HEAD
=======
import { router } from "next/client";
>>>>>>> ef91a0f3

const MyEventsSection: React.FC = () => {
  const [showModal, setShowModal] = useState(false);
  const openModal = () => setShowModal(true);
  const closeModal = () => setShowModal(false);

  const {
    data: eventsData = [],
    isLoading,
    isError,
  } = api.eventPreview.getUpcomingEvents.useQuery();

  if (isLoading) {
    return <p>Loading...</p>;
  }

  if (isError) {
    return <p>Failed to load events.</p>;
  }
  const trimmedEvents = eventsData.slice(0, 3);

  return (
    <Container borderStyle={ContainerBorderStyle.TOP}>
      <ContainerEventTitle title={"My events"} />
      {trimmedEvents.map((event, index) => (
        <ContainerEventRow key={index} eventData={event} />
      ))}
      <SeeMoreButton onClick={openModal} />

      <Modal isOpen={showModal} onClose={closeModal} title="All My Events">
        {eventsData.map((event, index) => (
          <ContainerEventRow key={index} eventData={event} />
        ))}
      </Modal>

      <div className={styles["buttons-wrapper"]}>
        <ButtonComponent
          text={"Add new event"}
          style={ButtonStyle.PRIMARY}
          onClick={() => router.push("CreateEvent")}
        />
      </div>
    </Container>
  );
};

export default MyEventsSection;<|MERGE_RESOLUTION|>--- conflicted
+++ resolved
@@ -11,10 +11,7 @@
 import { api } from "~/trpc/react";
 import Modal from "~/components/ModalEventHome";
 import { useState } from "react";
-<<<<<<< HEAD
-=======
 import { router } from "next/client";
->>>>>>> ef91a0f3
 
 const MyEventsSection: React.FC = () => {
   const [showModal, setShowModal] = useState(false);
