import React, { useState } from "react";
import styles from "src/styles/UserProfile/UserProfile.module.css";
import clsx from "clsx";
import "src/styles/globals.css";
import type { Profile } from "~/models/Profile";
<<<<<<< HEAD

interface UserProfileProps {
  profile: Profile;
  onReport?: () => void;
=======
import ProfileReportButton from "./ProfileReportButton";

interface UserProfileProps {
  reporter: string | null;
  profile: Profile;
  onReport: (
    reporter: string | null,
    reported: string | null,
    reason: string | null,
    description: string | null,
  ) => void;
>>>>>>> 79e21d77
}

export default function ViewUserProfileUI({
<<<<<<< HEAD
=======
  reporter,
>>>>>>> 79e21d77
  profile,
  onReport,
}: Readonly<UserProfileProps>) {
  const [modalOpen, setModalOpen] = useState(false);
  const [reportReason, setReportReason] = useState("");
  const [otherReason, setOtherReason] = useState("");
  const [submitted, setSubmitted] = useState(false);

  const reportReasons = ["Harassment", "Impersonation", "Spam", "Other"];

  const handleReportClick = () => setModalOpen(true);
  const handleClose = () => {
    setModalOpen(false);
    setSubmitted(false);
    setReportReason("");
    setOtherReason("");
  };

  const handleSubmit = (e: React.FormEvent) => {
    e.preventDefault();
    if (!reportReason) return alert("Select a reason:");
    if (reportReason === "Other" && !otherReason.trim()) {
      return alert("Enter a valid reason.");
    }
    setSubmitted(true);
  };

  return (
    <>
      <div className={styles.pageWrapper}>
        <div className={styles.profileCard}>
          <div className={styles.avatarSection}>
            <div className={styles.avatarWrapper}>
              <div className={clsx(styles.avatarCircle /*styles.loading*/)}>
                <img
                  src={profile.pictureUrl ?? ""}
                  width={200}
                  height={200}
                  className={styles.avatarImage}
                  alt={"User avatar"}
                />
              </div>
            </div>
          </div>

          <div className={styles.userInfo}>
            <h2 className={clsx(styles.username /*styles.loading*/)}>
              {profile.username}
            </h2>
            <div className={styles.nameContainer}>
              <p
                className={clsx(
                  styles.nameField,
                  styles.fname /*styles.loading*/,
                )}
              >
                {profile.fname === null ? "null" : profile.fname}
                &nbsp;&nbsp;&nbsp;&nbsp;|
              </p>
              <p
                className={clsx(
                  styles.nameField,
                  styles.lname /*styles.loading*/,
                )}
              >
                &nbsp;
                {profile.lname === null ? "null" : profile.fname}
              </p>
            </div>

            <div className={styles.buttonContainer}>
              <ProfileReportButton
                iconSrc="illustrations/report.svg"
                alt="Report account"
                loading={false}
                onClick={handleReportClick}
              >
                Report account
              </ProfileReportButton>
            </div>
          </div>
        </div>
      </div>

      {modalOpen && (
        <div
          className={styles.modalOverlay}
          onClick={handleClose}
          tabIndex={0}
          role="button"
          aria-label="Close modal"
          onKeyDown={(e) => {
            // Support Enter/Space to close overlay
            if (e.key === "Enter" || e.key === " ") {
              handleClose();
            }
          }}
        >
          <div
            className={styles.modalContent}
            onClick={(e) => e.stopPropagation()}
            onKeyDown={(e) => e.stopPropagation()} // Basic handler for linting
          >
            {!submitted ? (
              <form onSubmit={handleSubmit}>
                <h3>Report User</h3>
                <label htmlFor="reason">Reason</label>
                <select
                  id="reason"
                  value={reportReason}
                  onChange={(e) => setReportReason(e.target.value)}
                  required
                >
                  <option className={styles.selectText} value="" disabled>
                    Select a reason:
                  </option>
                  {reportReasons.map((reason) => (
                    <option key={reason} value={reason}>
                      {reason}
                    </option>
                  ))}
                </select>

                {reportReason === "Other" && (
                  <>
                    <label htmlFor="otherReason">
                      Please specify the reason.
                    </label>
                    <textarea
                      id="otherReason"
                      value={otherReason}
                      onChange={(e) => setOtherReason(e.target.value)}
                      rows={3}
                      required
                    />
                  </>
                )}

                <div className={styles.buttonContainerReport}>
                  <button
                    onClick={() => {
                      onReport(
                        reporter,
                        profile.username,
                        reportReason,
                        otherReason,
                      );
                    }}
                    className={styles.buttonSubmitReport}
                  >
                    Submit Report
                  </button>
                  <button
                    type="button"
                    className={styles.cancelButton}
                    onClick={handleClose}
                  >
                    Cancel
                  </button>
                </div>
              </form>
            ) : (
              <div className={styles.confirmationMessage}>
                <p>
                  Thank you for your report! Our team will review it shortly.
                </p>
                <button onClick={handleClose} className={styles.closeButton}>
                  Close
                </button>
              </div>
            )}
          </div>
        </div>
      )}
    </>
  );
}<|MERGE_RESOLUTION|>--- conflicted
+++ resolved
@@ -3,12 +3,6 @@
 import clsx from "clsx";
 import "src/styles/globals.css";
 import type { Profile } from "~/models/Profile";
-<<<<<<< HEAD
-
-interface UserProfileProps {
-  profile: Profile;
-  onReport?: () => void;
-=======
 import ProfileReportButton from "./ProfileReportButton";
 
 interface UserProfileProps {
@@ -20,14 +14,10 @@
     reason: string | null,
     description: string | null,
   ) => void;
->>>>>>> 79e21d77
 }
 
 export default function ViewUserProfileUI({
-<<<<<<< HEAD
-=======
   reporter,
->>>>>>> 79e21d77
   profile,
   onReport,
 }: Readonly<UserProfileProps>) {
