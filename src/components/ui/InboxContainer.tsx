import React, { useState } from "react";
import CustomContainer from "./CustomContainer";
import InboxContainerHeader from "./InboxContainerHeader";
import styles from "../../styles/InboxContainer.module.css";
import MobileFilterMenu from "./MobileFilterMenu";
import InboxNotification from "~/components/ui/InboxNotification";
import type { InboxNotificationResponse } from "~/models/InboxNotificationResponse";
import { api } from "~/trpc/react";

const InboxContainer = () => {
  const [activeTab, setActiveTab] = useState("All");
  const [showMobileFilter, setShowMobileFilter] = useState(false);

  const { data: contributions = [] } =
    api.contributions.getContributionsForUserEvents.useQuery();

  const { data: purchasedItems = [] } =
    api.contributions.getPurchasedItemsForUserEvents.useQuery();

  const { data: invitations = [] } =
    api.invitationsNotification.getUserInvitations.useQuery();

<<<<<<< HEAD
  const notifications: InboxNotificationResponse[] = [
    ...contributions.map((n, idx) => ({
      id: `contribution-${idx}`,
      text: n.text,
      type: n.type as "event" | "invitation",
      link: n.link,
      firstName: n.firstName ?? "",
      lastName: n.lastName ?? "",
      profilePicture: n.profilePicture ?? "",
      notificationDate: n.notificationDate ?? new Date().toISOString(),
    })),
    ...purchasedItems.map((n, idx) => ({
      id: `purchase-${idx}`,
      text: n.text,
      type: n.type as "event" | "invitation",
      link: n.link,
      firstName: n.firstName ?? "",
      lastName: n.lastName ?? "",
      profilePicture: n.profilePicture ?? "",
      notificationDate: n.notificationDate ?? new Date().toISOString(),
    })),
    ...invitations.map((n) => ({
      id: n.id,
      text: n.description,
      type: n.type as "event" | "invitation",
      link: n.link,
      firstName: n.firstName ?? "",
      lastName: n.lastName ?? "",
      profilePicture: n.profilePicture ?? "",
      notificationDate: n.createdAt
        ? new Date(n.createdAt).toISOString()
        : new Date().toISOString(),
    })),
  ].sort(
=======
const notifications: InboxNotificationResponse[] = [
  ...contributions.map((n, idx) => ({
    id: `contribution-${idx}`,
    text: n.text,
    type: n.type as "event" | "invitation",
    link: n.link,
    firstName: n.firstName ?? "",
    lastName: n.lastName ?? "",
    profilePicture: n.profilePicture ?? "",
    notificationDate: n.notificationDate ?? new Date().toISOString(),
  })),
  ...purchasedItems.map((n, idx) => ({
    id: `purchase-${idx}`,
    text: n.text,
    type: n.type as "event" | "invitation",
    link: n.link,
    firstName: n.firstName ?? "",
    lastName: n.lastName ?? "",
    profilePicture: n.profilePicture ?? "",
    notificationDate: n.notificationDate ?? new Date().toISOString(),
  })),
  ...invitations.map((n) => ({
    id: n.id,
    text: "You received an invitation to " + n.title,
    type: n.type as "event" | "invitation",
    link: n.link,
    firstName: n.firstName ?? "",
    lastName: n.lastName ?? "",
    profilePicture: n.profilePicture ?? "",
    notificationDate: n.createdAt
      ? new Date(n.createdAt).toISOString()
      : new Date().toISOString(),
  })),
].sort(
>>>>>>> 2ded9e79
    (a, b) =>
      new Date(b.notificationDate).getTime() -
      new Date(a.notificationDate).getTime(),
  );

  const filtered = notifications.filter((n) => {
    if (activeTab === "All") return true;
    if (activeTab === "My events") return n.type === "event";
    if (activeTab === "Invitations") return n.type === "invitation";
    return false;
  });

  const totalCount = notifications.length;

  const handleNotificationClick = (_id: string | number, link: string) => {
    window.location.href = `${link}`;
  };

  return (
    <CustomContainer>
      <InboxContainerHeader
        activeTab={activeTab}
        onTabChange={setActiveTab}
        onOpenMobileFilter={() => setShowMobileFilter(true)}
        totalCount={totalCount}
      />

      <hr className={styles.separator} />

      <MobileFilterMenu
        visible={showMobileFilter}
        activeTab={activeTab}
        onSelect={setActiveTab}
        onClose={() => setShowMobileFilter(false)}
      />

      <div className={styles.notificationList}>
        {filtered.map((n) => (
          <InboxNotification
            key={n.id}
            data={n}
            onClick={() => handleNotificationClick(n.id, n.link)}
          />
        ))}
      </div>
    </CustomContainer>
  );
};

export default InboxContainer;<|MERGE_RESOLUTION|>--- conflicted
+++ resolved
@@ -20,42 +20,6 @@
   const { data: invitations = [] } =
     api.invitationsNotification.getUserInvitations.useQuery();
 
-<<<<<<< HEAD
-  const notifications: InboxNotificationResponse[] = [
-    ...contributions.map((n, idx) => ({
-      id: `contribution-${idx}`,
-      text: n.text,
-      type: n.type as "event" | "invitation",
-      link: n.link,
-      firstName: n.firstName ?? "",
-      lastName: n.lastName ?? "",
-      profilePicture: n.profilePicture ?? "",
-      notificationDate: n.notificationDate ?? new Date().toISOString(),
-    })),
-    ...purchasedItems.map((n, idx) => ({
-      id: `purchase-${idx}`,
-      text: n.text,
-      type: n.type as "event" | "invitation",
-      link: n.link,
-      firstName: n.firstName ?? "",
-      lastName: n.lastName ?? "",
-      profilePicture: n.profilePicture ?? "",
-      notificationDate: n.notificationDate ?? new Date().toISOString(),
-    })),
-    ...invitations.map((n) => ({
-      id: n.id,
-      text: n.description,
-      type: n.type as "event" | "invitation",
-      link: n.link,
-      firstName: n.firstName ?? "",
-      lastName: n.lastName ?? "",
-      profilePicture: n.profilePicture ?? "",
-      notificationDate: n.createdAt
-        ? new Date(n.createdAt).toISOString()
-        : new Date().toISOString(),
-    })),
-  ].sort(
-=======
 const notifications: InboxNotificationResponse[] = [
   ...contributions.map((n, idx) => ({
     id: `contribution-${idx}`,
@@ -90,7 +54,6 @@
       : new Date().toISOString(),
   })),
 ].sort(
->>>>>>> 2ded9e79
     (a, b) =>
       new Date(b.notificationDate).getTime() -
       new Date(a.notificationDate).getTime(),
