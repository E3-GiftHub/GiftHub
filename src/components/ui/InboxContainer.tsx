--- conflicted
+++ resolved
@@ -69,16 +69,9 @@
 
   const totalCount = notifications.length;
 
-<<<<<<< HEAD
- const handleNotificationClick = (_id: string | number, link: string) => {
-  window.location.href = link;
-};
-
-=======
   const handleNotificationClick = (_id: string | number, link: string) => {
     window.location.href = `${link}`;
   };
->>>>>>> 2ded9e79
 
   return (
     <CustomContainer>
