"use client";
import React, { useState, useEffect, useRef } from "react";
import {
  FaHome,
  FaInbox,
  FaUser,
  FaArrowRight,
  FaSignOutAlt,
  FaUserEdit,
  FaBars,
} from "react-icons/fa";
import styles from "./../styles/Navbar.module.css";
import Link from "next/link";

const Navbar = () => {
  const [menuOpen, setMenuOpen] = useState(false);
  const [profileOpen, setProfileOpen] = useState(false);
  const [isLandingPage, setIsLandingPage] = useState(false);
  const [activePage, setActivePage] = useState<string | null>(null);

  const profileRef = useRef<HTMLLIElement>(null);

  useEffect(() => {
<<<<<<< HEAD
    const specialPages = ["/#", "/"];
=======
    const specialPages = ["https://gifthub-five.vercel.app/", "/","/#"," http://localhost:3000/#", "http://localhost:3000/"];
>>>>>>> fd890e5e

    const checkSpecialPage = () => {
      const isSpecial = specialPages.includes(window.location.href);
      setIsLandingPage(isSpecial);
    };

    const detectActivePage = () => {
      const url = window.location.href;
      if (url.includes("/home")) setActivePage("home");
      else if (url.includes("/inbox")) setActivePage("inbox");
      else setActivePage(null);
    };

    checkSpecialPage();
    detectActivePage();

    window.addEventListener("hashchange", () => {
      checkSpecialPage();
      detectActivePage();
    });

    return () => {
      window.removeEventListener("hashchange", checkSpecialPage);
    };
  }, []);

  useEffect(() => {
    const handleClickOutside = (event: MouseEvent) => {
      const target = event.target as HTMLElement;

      if (
        !target.closest(`.${styles["nav-links"]}`) &&
        !target.closest(`.${styles.hamburger}`)
      ) {
        setMenuOpen(false);
      }

      if (profileRef.current && !profileRef.current.contains(target)) {
        setProfileOpen(false);
      }
    };

    document.addEventListener("mousedown", handleClickOutside);
    return () => {
      document.removeEventListener("mousedown", handleClickOutside);
    };
  }, []);

  return (
    <nav
      className={`${styles.navbar} ${
        isLandingPage ? styles["special-navbar"] : ""
      }`}
    >
      <div className={styles["navbar-left"]}>
        <img src="/logo.png" alt="Gift Hub" className={styles.logo} />
      </div>

      {isLandingPage ? (
        <div className={styles["login-wrapper"]}>
<<<<<<< HEAD
          <a
=======
          <Link
>>>>>>> fd890e5e
            href="/login#"
            className={styles["login-button"]}
          >
            <FaUser />
            <FaArrowRight />
            Login
          </Link>
        </div>
      ) : (
        <>
          <button
            className={styles.hamburger}
            onClick={() => setMenuOpen(!menuOpen)}
            aria-label="Toggle navigation menu"
          >
            <FaBars />
          </button>

          {menuOpen && <div className={styles["sidebar-overlay"]}></div>}

          <ul
            className={`${styles["nav-links"]} ${
              menuOpen ? styles.open : ""
            }`}
          >
            <li>
<<<<<<< HEAD
              <a
=======
              <Link
>>>>>>> fd890e5e
                href="/home#"
                className={activePage === "home" ? styles["nav-link-active"] : ""}
              >
                <FaHome /> Home
              </Link>
            </li>
            <li>
<<<<<<< HEAD
              <a
=======
              <Link
>>>>>>> fd890e5e
                href="/inbox#"
                className={activePage === "inbox" ? styles["nav-link-active"] : ""}
              >
                <FaInbox /> Inbox
              </Link>
            </li>
            <li
              ref={profileRef}
              className={`${styles["profile-dropdown"]} ${
                profileOpen ? styles.open : ""
              }`}
            >
              <Link
                href="#"
                className={styles["profile-main-button"]}
                onClick={(e) => {
                  e.preventDefault();
                  setProfileOpen(!profileOpen);
                }}
              >
                <FaUser /> Profile
              </Link>
              <div className={styles["dropdown-content"]}>
<<<<<<< HEAD
                <a href="/profile#">
                  <FaUserEdit /> Edit Profile
                </a>
                <a href="/#">
=======
                <Link href="/profile#">
                  <FaUserEdit /> Edit Profile
                </Link>
                <Link href="/#">
>>>>>>> fd890e5e
                  <FaSignOutAlt /> Logout
                </Link>
              </div>
            </li>
          </ul>
        </>
      )}
    </nav>
  );
};

export default Navbar;<|MERGE_RESOLUTION|>--- conflicted
+++ resolved
@@ -21,11 +21,7 @@
   const profileRef = useRef<HTMLLIElement>(null);
 
   useEffect(() => {
-<<<<<<< HEAD
-    const specialPages = ["/#", "/"];
-=======
     const specialPages = ["https://gifthub-five.vercel.app/", "/","/#"," http://localhost:3000/#", "http://localhost:3000/"];
->>>>>>> fd890e5e
 
     const checkSpecialPage = () => {
       const isSpecial = specialPages.includes(window.location.href);
@@ -86,11 +82,7 @@
 
       {isLandingPage ? (
         <div className={styles["login-wrapper"]}>
-<<<<<<< HEAD
-          <a
-=======
           <Link
->>>>>>> fd890e5e
             href="/login#"
             className={styles["login-button"]}
           >
@@ -117,11 +109,7 @@
             }`}
           >
             <li>
-<<<<<<< HEAD
-              <a
-=======
               <Link
->>>>>>> fd890e5e
                 href="/home#"
                 className={activePage === "home" ? styles["nav-link-active"] : ""}
               >
@@ -129,11 +117,7 @@
               </Link>
             </li>
             <li>
-<<<<<<< HEAD
-              <a
-=======
               <Link
->>>>>>> fd890e5e
                 href="/inbox#"
                 className={activePage === "inbox" ? styles["nav-link-active"] : ""}
               >
@@ -157,17 +141,10 @@
                 <FaUser /> Profile
               </Link>
               <div className={styles["dropdown-content"]}>
-<<<<<<< HEAD
-                <a href="/profile#">
-                  <FaUserEdit /> Edit Profile
-                </a>
-                <a href="/#">
-=======
                 <Link href="/profile#">
                   <FaUserEdit /> Edit Profile
                 </Link>
                 <Link href="/#">
->>>>>>> fd890e5e
                   <FaSignOutAlt /> Logout
                 </Link>
               </div>
