--- conflicted
+++ resolved
@@ -243,15 +243,11 @@
                   href="/#"
                   onClick={(e) => {
                     e.preventDefault();
-<<<<<<< HEAD
-                    void signOut({ callbackUrl: "/" });
-=======
                     document.cookie = "persistent-token=; path=/; expires=Thu, 01 Jan 1970 00:00:00 UTC; max-age=0";
                     void signOut({
                       redirectTo: "/"
                     });
 
->>>>>>> 5ba3b99c
                   }}
                 >
                   <FaSignOutAlt /> Logout
