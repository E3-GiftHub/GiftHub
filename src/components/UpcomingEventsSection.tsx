--- conflicted
+++ resolved
@@ -7,11 +7,7 @@
 import { ContainerEventRow } from "~/components/ui/ContainerEventRow";
 import Calendar from "~/components/ui/Calendar";
 import { api } from "~/trpc/react";
-<<<<<<< HEAD
-import Modal from "~/components/ModalEventHome";
-=======
 import Modal from "~/components/ModalEvents";
->>>>>>> 64014a47
 import React, { useState } from "react";
 import Link from "next/link";
 import styles from "~/styles/HomePageStyle.module.css";
