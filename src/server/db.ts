--- conflicted
+++ resolved
@@ -1,4 +1,3 @@
-<<<<<<< HEAD
 import { PrismaClient } from "@prisma/client";
 
 import { env } from "~/env";
@@ -15,23 +14,4 @@
 
 export const db = globalForPrisma.prisma ?? createPrismaClient();
 
-if (env.NODE_ENV !== "production") globalForPrisma.prisma = db;
-=======
-import { PrismaClient } from "@prisma/client";
-
-import { env } from "~/env";
-
-const createPrismaClient = () =>
-  new PrismaClient({
-    log:
-      env.NODE_ENV === "development" ? ["query", "error", "warn"] : ["error"],
-  });
-
-const globalForPrisma = globalThis as unknown as {
-  prisma: ReturnType<typeof createPrismaClient> | undefined;
-};
-
-export const db = globalForPrisma.prisma ?? createPrismaClient();
-
-if (env.NODE_ENV !== "production") globalForPrisma.prisma = db;
->>>>>>> 0e57fe18
+if (env.NODE_ENV !== "production") globalForPrisma.prisma = db;