--- conflicted
+++ resolved
@@ -1,66 +1,3 @@
-<<<<<<< HEAD
-import { createTRPCRouter, publicProcedure } from "~/server/api/trpc";
-import { MarkType } from "@prisma/client";
-
-export const contributionsRouter = createTRPCRouter({
-  getContributionsForUserEvents: publicProcedure.query(async ({ ctx }) => {
-    const userIdentifier = ctx.session!.user!.name!;
-
-    const contributions = await ctx.db.contribution.findMany({
-      where: {
-        event: {
-          createdByUsername: userIdentifier,
-        },
-      },
-      include: {
-        guest: { select: { fname: true, lname: true, username: true, pictureUrl: true } },
-        event: { select: { title: true, id: true } },
-        item: { select: { name: true } },
-      },
-    });
-
-    return contributions.map((contribution) => ({
-      text: contribution.cashAmount
-        ? `${contribution.guest.fname} contributed ${contribution.cashAmount.toString()} lei to your gift`
-        : `${contribution.guest.fname} contributed an unspecified amount to your gift`,
-      type: "event",
-      link: `/event?id=${contribution.event?.id}`,
-      firstName: contribution.guest.fname,
-      lastName: contribution.guest.lname,
-      profilePicture: contribution.guest.pictureUrl ?? "",
-      notificationDate: contribution.createdAt.toISOString(),
-    }));
-  }),
-
-  getPurchasedItemsForUserEvents: publicProcedure.query(async ({ ctx }) => {
-    const userIdentifier = ctx.session!.user!.name!;
-
-    const purchasedItems = await ctx.db.mark.findMany({
-      where: {
-        event: {
-          createdByUsername: userIdentifier,
-        },
-        type: MarkType.PURCHASED,
-      },
-      include: {
-        guest: { select: { fname: true, lname: true, username: true, pictureUrl: true } },
-        event: { select: { title: true, id: true } },
-        item: { select: { name: true, price: true } },
-      },
-    });
-
-    return purchasedItems.map((mark) => ({
-      text: `${mark.guest.fname} bought an item from your wishlist`,
-      type: "event",
-      link: `/event?id=${mark.event?.id}`,
-      firstName: mark.guest.fname,
-      lastName: mark.guest.lname,
-      profilePicture: mark.guest.pictureUrl ?? "",
-      notificationDate: mark.createdAt.toISOString(),
-    }));
-  }),
-});
-=======
 import { createTRPCRouter, publicProcedure } from "~/server/api/trpc";
 import { z } from "zod";
 import { TRPCError } from "@trpc/server";
@@ -148,5 +85,4 @@
       notificationDate: mark.createdAt.toISOString(),
     }));
   }),
-});
->>>>>>> b5f0dffe
+});