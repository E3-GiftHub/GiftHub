--- conflicted
+++ resolved
@@ -1,11 +1,10 @@
 import { createTRPCRouter, publicProcedure } from "~/server/api/trpc";
 import { z } from "zod";
 import { TRPCError } from "@trpc/server";
-<<<<<<< HEAD
-import {MarkType} from "@prisma/client";
+import { MarkType } from "@prisma/client";
 export const contributionsRouter = createTRPCRouter({
-    getContributionsForUserEvents: publicProcedure.query(async ({ ctx }) => {
-        /*
+  getContributionsForUserEvents: publicProcedure.query(async ({ ctx }) => {
+    /*
         if (!ctx.session) {
             throw new TRPCError({
                 code: "UNAUTHORIZED",
@@ -17,87 +16,12 @@
         const userIdentifier = currentUser.id;
         */
 
-        const currentUsername = "user1";
-
-        const contributions = await ctx.db.contribution.findMany({
-            where: {
-                event: {
-                    createdByUsername: currentUsername,
-                },
-            },
-            include: {
-                guest: { select: { fname: true, lname: true, username: true } },
-                event: { select: { title: true, id: true } },
-                item: { select: { name: true } },
-            },
-
-        });
-
-        return contributions.map((contribution) => ({
-            text: contribution.cashAmount
-              ? `${contribution.guest.fname} contributed ${contribution.cashAmount.toString()} lei to your gift`
-              : `${contribution.guest.fname} contributed an unspecified amount to your gift`,
-            type: "event",
-            link: `/event${contribution.event.id}#`,
-            firstName: contribution.guest.fname,
-            lastName: contribution.guest.lname,
-            profilePicture: "databasepic/profilepic.png",
-            notificationDate: contribution.createdAt.toISOString(),
-}));
-    }),
-
-
-    getPurchasedItemsForUserEvents: publicProcedure.query(async ({ ctx }) => {
-
-        /*
-        if (!ctx.session) {
-            throw new TRPCError({
-                code: "UNAUTHORIZED",
-                message: "You must be logged in",
-            });
-        }
-
-        const currentUser = ctx.session.user;
-        const userIdentifier = currentUser.id;
-        */
-
-        const currentUsername = "user1";
-
-        const purchasedItems = await ctx.db.mark.findMany({
-            where: {
-                event: {
-                    createdByUsername: currentUsername,
-                },
-                type: MarkType.PURCHASED,
-            },
-            include: {
-                guest: { select: { fname: true, lname: true, username: true } },
-                event: { select: { title: true, id: true } },
-                item: { select: { name: true, price: true } },
-            },
-        });
-
-        return purchasedItems.map((mark, index) => ({
-            text: `${mark.guest.fname} bought an item from your wishlist`,
-            type: "event",
-            link: `/event${mark.event.id}#`,
-            firstName: mark.guest.fname,
-            lastName: mark.guest.lname,
-            profilePicture: "databasepic/profilepic.png",
-            notificationDate: mark.createdAt.toISOString(),
-        }));
-    }),
-
-=======
-import { MarkType } from "@prisma/client";
-export const contributionsRouter = createTRPCRouter({
-  getContributionsForUserEvents: publicProcedure.query(async ({ ctx }) => {
-    const userIdentifier = ctx.session!.user!.name!;
+    const currentUsername = "user1";
 
     const contributions = await ctx.db.contribution.findMany({
       where: {
         event: {
-          createdByUsername: userIdentifier,
+          createdByUsername: currentUsername,
         },
       },
       include: {
@@ -112,7 +36,7 @@
         ? `${contribution.guest.fname} contributed ${contribution.cashAmount.toString()} lei to your gift`
         : `${contribution.guest.fname} contributed an unspecified amount to your gift`,
       type: "event",
-      link: `/event${contribution.event?.id}#`,
+      link: `/event${contribution.event.id}#`,
       firstName: contribution.guest.fname,
       lastName: contribution.guest.lname,
       profilePicture: "databasepic/profilepic.png",
@@ -121,12 +45,24 @@
   }),
 
   getPurchasedItemsForUserEvents: publicProcedure.query(async ({ ctx }) => {
-    const userIdentifier = ctx.session!.user!.name!;
+    /*
+        if (!ctx.session) {
+            throw new TRPCError({
+                code: "UNAUTHORIZED",
+                message: "You must be logged in",
+            });
+        }
+
+        const currentUser = ctx.session.user;
+        const userIdentifier = currentUser.id;
+        */
+
+    const currentUsername = "user1";
 
     const purchasedItems = await ctx.db.mark.findMany({
       where: {
         event: {
-          createdByUsername: userIdentifier,
+          createdByUsername: currentUsername,
         },
         type: MarkType.PURCHASED,
       },
@@ -140,12 +76,11 @@
     return purchasedItems.map((mark, index) => ({
       text: `${mark.guest.fname} bought an item from your wishlist`,
       type: "event",
-      link: `/event${mark.event?.id}#`,
+      link: `/event${mark.event.id}#`,
       firstName: mark.guest.fname,
       lastName: mark.guest.lname,
       profilePicture: "databasepic/profilepic.png",
       notificationDate: mark.createdAt.toISOString(),
     }));
   }),
->>>>>>> 881ad3e0
 });