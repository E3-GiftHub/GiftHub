--- conflicted
+++ resolved
@@ -17,10 +17,7 @@
       return ctx.db.post.create({
         data: {
           name: input.name,
-<<<<<<< HEAD
           createdBy: { connect: { username: ctx.session.user.id } },
-=======
->>>>>>> 46bc6f9a
         },
       });
     }),
@@ -28,10 +25,7 @@
   getLatest: publicProcedure.query(async ({ ctx }) => {
     const post = await ctx.db.post.findFirst({
       orderBy: { createdAt: "desc" },
-<<<<<<< HEAD
       where: { createdBy:  { username: ctx.session.user.id } },
-=======
->>>>>>> 46bc6f9a
     });
 
     return post ?? null;
