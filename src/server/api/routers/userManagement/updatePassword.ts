import { z } from "zod";
import { createTRPCRouter, publicProcedure } from "~/server/api/trpc";
import * as bcrypt from "bcrypt";

<<<<<<< HEAD
const updatePasswordSchema = z
  .object({
    email: z.string().email(),
    password: z.string().min(8),
    confirmPassword: z.string().min(8),
  })
  .refine((data) => data.password === data.confirmPassword, {
    message: "PASSWORDS DON'T MATCH",
    path: ["confirmPassword"],
  });
=======
const updatePasswordSchema = z.object({
  token: z.string(),
  password: z.string().min(8),
  confirmPassword: z.string().min(8),
}).refine((data) => data.password === data.confirmPassword, {
  message: "Passwords don't match.",
  path: ["confirmPassword"],
});
>>>>>>> b292ef31

export const updatePasswordRouter = createTRPCRouter({
  update: publicProcedure
    .input(updatePasswordSchema)
    .mutation(async ({ input, ctx }) => {
<<<<<<< HEAD
      const user = await ctx.db.user.findUnique({
        where: {
          email: input.email,
        },
      });

      if (!user) {
        throw new Error("User not found");
=======
      const user = await ctx.db.user.findFirst({
        where: {
          emailToken: input.token,
        }
      });

      if (!user?.emailToken || !user.tokenExpires) {
        console.error("Password reset attempt: Invalid token or no user found for token.", { token: input.token, userExists: !!user });
        throw new Error("Invalid or expired password reset link.");
>>>>>>> b292ef31
      }

      if (user.tokenExpires < new Date()) {
        console.error("Password reset attempt: Token expired for user:", user.email);
        await ctx.db.user.update({
          where: { email: user.email! }, // <-- ADDED '!' HERE
          data: { emailToken: null, tokenExpires: null },
        });
        throw new Error("Password reset link has expired. Please request a new one."); // Corrected new Error
      }

<<<<<<< HEAD
      const updatedUser = await ctx.db.user.update({
        where: { email: input.email },
        data: { password: hashPasswd },
      });

=======
      const hashPasswd = await bcrypt.hash(input.password, 10);
      await ctx.db.user.update({
        where: { email: user.email! },
        data: {
          password: hashPasswd,
          emailToken: null,
          tokenExpires: null,
        },
      });
>>>>>>> b292ef31
      return {
        success: true,
      };
    }),
});<|MERGE_RESOLUTION|>--- conflicted
+++ resolved
@@ -2,18 +2,6 @@
 import { createTRPCRouter, publicProcedure } from "~/server/api/trpc";
 import * as bcrypt from "bcrypt";
 
-<<<<<<< HEAD
-const updatePasswordSchema = z
-  .object({
-    email: z.string().email(),
-    password: z.string().min(8),
-    confirmPassword: z.string().min(8),
-  })
-  .refine((data) => data.password === data.confirmPassword, {
-    message: "PASSWORDS DON'T MATCH",
-    path: ["confirmPassword"],
-  });
-=======
 const updatePasswordSchema = z.object({
   token: z.string(),
   password: z.string().min(8),
@@ -22,22 +10,11 @@
   message: "Passwords don't match.",
   path: ["confirmPassword"],
 });
->>>>>>> b292ef31
 
 export const updatePasswordRouter = createTRPCRouter({
   update: publicProcedure
     .input(updatePasswordSchema)
     .mutation(async ({ input, ctx }) => {
-<<<<<<< HEAD
-      const user = await ctx.db.user.findUnique({
-        where: {
-          email: input.email,
-        },
-      });
-
-      if (!user) {
-        throw new Error("User not found");
-=======
       const user = await ctx.db.user.findFirst({
         where: {
           emailToken: input.token,
@@ -47,7 +24,6 @@
       if (!user?.emailToken || !user.tokenExpires) {
         console.error("Password reset attempt: Invalid token or no user found for token.", { token: input.token, userExists: !!user });
         throw new Error("Invalid or expired password reset link.");
->>>>>>> b292ef31
       }
 
       if (user.tokenExpires < new Date()) {
@@ -59,13 +35,6 @@
         throw new Error("Password reset link has expired. Please request a new one."); // Corrected new Error
       }
 
-<<<<<<< HEAD
-      const updatedUser = await ctx.db.user.update({
-        where: { email: input.email },
-        data: { password: hashPasswd },
-      });
-
-=======
       const hashPasswd = await bcrypt.hash(input.password, 10);
       await ctx.db.user.update({
         where: { email: user.email! },
@@ -75,7 +44,6 @@
           tokenExpires: null,
         },
       });
->>>>>>> b292ef31
       return {
         success: true,
       };
