import { z } from "zod";
import { createTRPCRouter, publicProcedure } from "~/server/api/trpc";
import * as bcrypt from "bcrypt";
import { TRPCError } from "@trpc/server";

const signupSchema = z.object({
  username: z.string().min(3),
  email: z.string().email(),
  password: z.string().min(8),
  confirmPassword: z.string().min(8),
});

export const signupRouter = createTRPCRouter({
  signup: publicProcedure
    .input(signupSchema)
    .mutation(async ({ input, ctx }) => {
<<<<<<< HEAD
      const { username, email, password } = input;

=======
>>>>>>> 861f5ca7
      if (input.password !== input.confirmPassword) {
        throw new TRPCError({
          code: "BAD_REQUEST",
          message: "Passwords don't match",
        });
      }

      const existingUser = await ctx.db.user.findFirst({
        where: {
          OR: [{ username: input.username }],
        },
      });

      if (existingUser) {
        throw new TRPCError({
          code: "BAD_REQUEST",
          message: "User already exists",
        });
      }

      const hashPasswd = await bcrypt.hash(input.password, 10);

      await ctx.db.user.create({
        data: {
          username: input.username,
          email: input.email,
          password: hashPasswd,
          fname: null,
          lname: null,
          id: input.username,
          //stripeConnectId: null,

          pictureUrl: `${process.env.AUTH_URL}/UserImages/default_pfp.svg`,
        },
      });

      return {
        success: true,
      };
    }),
});<|MERGE_RESOLUTION|>--- conflicted
+++ resolved
@@ -14,11 +14,6 @@
   signup: publicProcedure
     .input(signupSchema)
     .mutation(async ({ input, ctx }) => {
-<<<<<<< HEAD
-      const { username, email, password } = input;
-
-=======
->>>>>>> 861f5ca7
       if (input.password !== input.confirmPassword) {
         throw new TRPCError({
           code: "BAD_REQUEST",
@@ -48,10 +43,8 @@
           password: hashPasswd,
           fname: null,
           lname: null,
-          id: input.username,
-          //stripeConnectId: null,
-
-          pictureUrl: `${process.env.AUTH_URL}/UserImages/default_pfp.svg`,
+          stripeConnectId: null,
+          pictureUrl: "/UserImages/default_pgp.svg",
         },
       });
 
