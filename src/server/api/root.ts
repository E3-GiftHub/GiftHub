import { invitationRouter } from "./routers/InvitationRouter";
import { wishlistRouter } from "./routers/WishlistController";
import { /*createCallerFactory,*/ createTRPCRouter } from "~/server/api/trpc";
import { calendarRouter } from "./routers/calendarRouter";
import { upcomingEventsRouter } from "~/server/api/routers/eventPreviewRouter";
import { invitationsRouter } from "~/server/api/routers/invitationPreviewRouter";
import { eventRouter } from "~/server/api/routers/EventController";
import { contributionsRouter } from "~/server/api/routers/ContributionsRouter";
// import { purchasedItemsRouter } from "~/server/api/routers/purchasedContributionRouter";
import { invitesNotificationRouter } from "~/server/api/routers/invitesNotificationRouter";
<<<<<<< HEAD

import { authRouter } from "~/server/api/routers/authRouter";
=======
import { guestRouter } from "~/server/api/routers/GuestRouter";
>>>>>>> ef91a0f3

/**
 * This is the primary router for your server.
 *
 * All routers added in /api/routers should be manually added here.
 */
export const appRouter = createTRPCRouter({
  auth: authRouter,
  wishlist: wishlistRouter,
  invitation: invitationRouter,
  calendar: calendarRouter,
  eventPreview: upcomingEventsRouter,
  invitationPreview: invitationsRouter,
  contributions: contributionsRouter,
  purchasedItems: contributionsRouter,
  invitationsNotification: invitesNotificationRouter,
<<<<<<< HEAD
=======

>>>>>>> ef91a0f3
  event: eventRouter,
  guest: guestRouter,
});

// export type definition of API
export type AppRouter = typeof appRouter;

/**
 * Create a server-side caller for the tRPC API.
 * @example
 * const trpc = createCaller(createContext);
 * const res = await trpc.post.all();
 *       ^? inferred Post[]
 */
//export const createCaller = createCallerFactory<AppRouter>(appRouter);
export const createCaller = appRouter.createCaller;<|MERGE_RESOLUTION|>--- conflicted
+++ resolved
@@ -1,6 +1,6 @@
 import { invitationRouter } from "./routers/InvitationRouter";
-import { wishlistRouter } from "./routers/WishlistController";
-import { /*createCallerFactory,*/ createTRPCRouter } from "~/server/api/trpc";
+import { wishlistRouter } from "./routers/WishlistController"
+import { createCallerFactory, createTRPCRouter } from "~/server/api/trpc";
 import { calendarRouter } from "./routers/calendarRouter";
 import { upcomingEventsRouter } from "~/server/api/routers/eventPreviewRouter";
 import { invitationsRouter } from "~/server/api/routers/invitationPreviewRouter";
@@ -8,12 +8,7 @@
 import { contributionsRouter } from "~/server/api/routers/ContributionsRouter";
 // import { purchasedItemsRouter } from "~/server/api/routers/purchasedContributionRouter";
 import { invitesNotificationRouter } from "~/server/api/routers/invitesNotificationRouter";
-<<<<<<< HEAD
-
-import { authRouter } from "~/server/api/routers/authRouter";
-=======
 import { guestRouter } from "~/server/api/routers/GuestRouter";
->>>>>>> ef91a0f3
 
 /**
  * This is the primary router for your server.
@@ -21,7 +16,7 @@
  * All routers added in /api/routers should be manually added here.
  */
 export const appRouter = createTRPCRouter({
-  auth: authRouter,
+  //post: postRouter,
   wishlist: wishlistRouter,
   invitation: invitationRouter,
   calendar: calendarRouter,
@@ -30,10 +25,7 @@
   contributions: contributionsRouter,
   purchasedItems: contributionsRouter,
   invitationsNotification: invitesNotificationRouter,
-<<<<<<< HEAD
-=======
 
->>>>>>> ef91a0f3
   event: eventRouter,
   guest: guestRouter,
 });
