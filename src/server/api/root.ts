--- conflicted
+++ resolved
@@ -4,12 +4,9 @@
 import { calendarRouter } from "./routers/calendarRouter";
 import { upcomingEventsRouter } from "~/server/api/routers/eventPreviewRouter";
 import { invitationsRouter } from "~/server/api/routers/invitationPreviewRouter";
-<<<<<<< HEAD
 import { eventRouter } from "~/server/api/routers/EventController";
-=======
 import { itemRouter } from "./routers/itemRouter";
 import { eventRouter } from "./routers/eventRouter";
->>>>>>> dd623532
 import { contributionsRouter } from "~/server/api/routers/ContributionsRouter";
 // import { purchasedItemsRouter } from "~/server/api/routers/purchasedContributionRouter";
 import { invitesNotificationRouter } from "~/server/api/routers/invitesNotificationRouter";
@@ -22,15 +19,6 @@
 import { authRouter } from "~/server/api/routers/authRouter";
 import { profileRouter } from "~/server/api/routers/profileRouter";
 
-<<<<<<< HEAD
-
-/**
- * This is the primary router for your server.
- *
- * All routers added in /api/routers should be manually added here.
- */
-=======
->>>>>>> dd623532
 export const appRouter = createTRPCRouter({
   //post: postRouter,
   auth: authRouter,
@@ -59,14 +47,6 @@
 export type AppRouter = typeof appRouter;
 
 /**
-<<<<<<< HEAD
- * Create a server-side caller for the tRPC API.
- * @example
- * const trpc = createCaller(createContext);
- * const res = await trpc.post.all();
- *       ^? inferred Post[]
- */
-=======
 
  * Create a server-side caller for the tRPC API.
 
@@ -80,5 +60,4 @@
 
  */
 
->>>>>>> dd623532
 export const createCaller = createCallerFactory(appRouter);
