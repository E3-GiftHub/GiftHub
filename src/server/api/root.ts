--- conflicted
+++ resolved
@@ -8,18 +8,14 @@
 import { contributionsRouter } from "~/server/api/routers/ContributionsRouter";
 // import { purchasedItemsRouter } from "~/server/api/routers/purchasedContributionRouter";
 import { invitesNotificationRouter } from "~/server/api/routers/invitesNotificationRouter";
-<<<<<<< HEAD
+import { emailRouter } from "~/server/api/routers/emailRouter";
+
 import { guestRouter } from "~/server/api/routers/GuestRouter";
 import { ebayRouter } from "~/server/api/routers/EbayRouter"
 import { mediaRouter } from "~/server/api/routers/mediaRouter";
 import { userRouter } from "./routers/profileManagenemt/user";
-=======
-import { emailRouter } from "~/server/api/routers/emailRouter";
-
->>>>>>> 90157859
 import { authRouter } from "~/server/api/routers/authRouter";
 import { profileRouter } from "~/server/api/routers/profileRouter";
-
 
 /**
  * This is the primary router for your server.
@@ -38,16 +34,13 @@
   contributions: contributionsRouter,
   purchasedItems: contributionsRouter,
   invitationsNotification: invitesNotificationRouter,
-<<<<<<< HEAD
   ebay: ebayRouter,
   media: mediaRouter,
   event: eventRouter,
   guest: guestRouter,
   user: userRouter,
-=======
   email: emailRouter,
 
->>>>>>> 90157859
 });
 
 // export type definition of API
