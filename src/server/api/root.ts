<<<<<<< HEAD
import { postRouter } from "~/server/api/routers/post";

=======
>>>>>>> 0e57fe18
import { createCallerFactory, createTRPCRouter } from "~/server/api/trpc";

import { calendarRouter } from "./routers/calendarRouter";

import { upcomingEventsRouter } from "~/server/api/routers/eventPreviewRouter";

import { invitationsRouter } from "~/server/api/routers/invitationPreviewRouter";
import { contributionsRouter } from "~/server/api/routers/ContributionsRouter";
// import { purchasedItemsRouter } from "~/server/api/routers/purchasedContributionRouter";
import { invitesNotificationRouter } from "~/server/api/routers/invitesNotificationRouter";

import { authRouter } from "~/server/api/routers/authRouter";

import { stripeRouter } from "~/server/api/routers/stripeRouter";

import { userRouter } from "~/server/api/routers/userRouter"; // presupunând că fișierul se numește userRouter.ts și este în același director 'routers'

/**

 * This is the primary router for your server.

 *

 * All routers added in /api/routers should be manually added here.

 */

export const appRouter = createTRPCRouter({
<<<<<<< HEAD

  post: postRouter,

  calendar: calendarRouter,

  eventPreview: upcomingEventsRouter,

  invitationPreview: invitationsRouter,

  stripe: stripeRouter,

  user: userRouter, // <-- AICI SE ADAUGĂ NOUL ROUTER

=======
  auth: authRouter,
  calendar: calendarRouter,
  eventPreview: upcomingEventsRouter,
  invitationPreview: invitationsRouter,
  contributions: contributionsRouter,
  purchasedItems: contributionsRouter,
  invitationsNotification: invitesNotificationRouter,
>>>>>>> 0e57fe18
});



// export type definition of API

export type AppRouter = typeof appRouter;



/**

 * Create a server-side caller for the tRPC API.

 * @example

 * const trpc = createCaller(createContext);

 * const res = await trpc.post.all();

 * ^? Post[]

 */

export const createCaller = createCallerFactory(appRouter);<|MERGE_RESOLUTION|>--- conflicted
+++ resolved
@@ -1,14 +1,6 @@
-<<<<<<< HEAD
-import { postRouter } from "~/server/api/routers/post";
-
-=======
->>>>>>> 0e57fe18
 import { createCallerFactory, createTRPCRouter } from "~/server/api/trpc";
-
 import { calendarRouter } from "./routers/calendarRouter";
-
 import { upcomingEventsRouter } from "~/server/api/routers/eventPreviewRouter";
-
 import { invitationsRouter } from "~/server/api/routers/invitationPreviewRouter";
 import { contributionsRouter } from "~/server/api/routers/ContributionsRouter";
 // import { purchasedItemsRouter } from "~/server/api/routers/purchasedContributionRouter";
@@ -16,36 +8,12 @@
 
 import { authRouter } from "~/server/api/routers/authRouter";
 
-import { stripeRouter } from "~/server/api/routers/stripeRouter";
-
-import { userRouter } from "~/server/api/routers/userRouter"; // presupunând că fișierul se numește userRouter.ts și este în același director 'routers'
-
 /**
-
- * This is the primary router for your server.
-
- *
-
- * All routers added in /api/routers should be manually added here.
-
- */
-
+ * This is the primary router for your server.
+ *
+ * All routers added in /api/routers should be manually added here.
+ */
 export const appRouter = createTRPCRouter({
-<<<<<<< HEAD
-
-  post: postRouter,
-
-  calendar: calendarRouter,
-
-  eventPreview: upcomingEventsRouter,
-
-  invitationPreview: invitationsRouter,
-
-  stripe: stripeRouter,
-
-  user: userRouter, // <-- AICI SE ADAUGĂ NOUL ROUTER
-
-=======
   auth: authRouter,
   calendar: calendarRouter,
   eventPreview: upcomingEventsRouter,
@@ -53,29 +21,16 @@
   contributions: contributionsRouter,
   purchasedItems: contributionsRouter,
   invitationsNotification: invitesNotificationRouter,
->>>>>>> 0e57fe18
 });
 
-
-
 // export type definition of API
-
 export type AppRouter = typeof appRouter;
 
-
-
 /**
-
- * Create a server-side caller for the tRPC API.
-
- * @example
-
- * const trpc = createCaller(createContext);
-
- * const res = await trpc.post.all();
-
- * ^? Post[]
-
- */
-
+ * Create a server-side caller for the tRPC API.
+ * @example
+ * const trpc = createCaller(createContext);
+ * const res = await trpc.post.all();
+ *       ^? Post[]
+ */
 export const createCaller = createCallerFactory(appRouter);