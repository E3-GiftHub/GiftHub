import { createCallerFactory, createTRPCRouter } from "~/server/api/trpc";
import { calendarRouter } from "./routers/calendarRouter";
import { upcomingEventsRouter } from "~/server/api/routers/eventPreviewRouter";
import { invitationsRouter } from "~/server/api/routers/invitationPreviewRouter";
import { contributionsRouter } from "~/server/api/routers/ContributionsRouter";
// import { purchasedItemsRouter } from "~/server/api/routers/purchasedContributionRouter";
import { invitesNotificationRouter } from "~/server/api/routers/invitesNotificationRouter";
<<<<<<< HEAD
import { userRouter } from "./routers/profileManagenemt/user";
=======
import { emailRouter } from "~/server/api/routers/emailRouter";

>>>>>>> ca6819e5
import { authRouter } from "~/server/api/routers/authRouter";
import { profileRouter } from "~/server/api/routers/profileRouter";


/**
 * This is the primary router for your server.
 *
 * All routers added in /api/routers should be manually added here.
 */
export const appRouter = createTRPCRouter({
  auth: authRouter,
  profile: profileRouter,
  calendar: calendarRouter,
  eventPreview: upcomingEventsRouter,
  invitationPreview: invitationsRouter,
  contributions: contributionsRouter,
  purchasedItems: contributionsRouter,
  invitationsNotification: invitesNotificationRouter,
<<<<<<< HEAD
  user: userRouter,
=======
  email: emailRouter,

>>>>>>> ca6819e5
});

// export type definition of API
export type AppRouter = typeof appRouter;

/**
 * Create a server-side caller for the tRPC API.
 * @example
 * const trpc = createCaller(createContext);
 * const res = await trpc.post.all();
 *       ^? Post[]
 */
export const createCaller = createCallerFactory(appRouter);<|MERGE_RESOLUTION|>--- conflicted
+++ resolved
@@ -5,14 +5,9 @@
 import { contributionsRouter } from "~/server/api/routers/ContributionsRouter";
 // import { purchasedItemsRouter } from "~/server/api/routers/purchasedContributionRouter";
 import { invitesNotificationRouter } from "~/server/api/routers/invitesNotificationRouter";
-<<<<<<< HEAD
-import { userRouter } from "./routers/profileManagenemt/user";
-=======
 import { emailRouter } from "~/server/api/routers/emailRouter";
 
->>>>>>> ca6819e5
 import { authRouter } from "~/server/api/routers/authRouter";
-import { profileRouter } from "~/server/api/routers/profileRouter";
 
 
 /**
@@ -22,19 +17,14 @@
  */
 export const appRouter = createTRPCRouter({
   auth: authRouter,
-  profile: profileRouter,
   calendar: calendarRouter,
   eventPreview: upcomingEventsRouter,
   invitationPreview: invitationsRouter,
   contributions: contributionsRouter,
   purchasedItems: contributionsRouter,
   invitationsNotification: invitesNotificationRouter,
-<<<<<<< HEAD
-  user: userRouter,
-=======
   email: emailRouter,
 
->>>>>>> ca6819e5
 });
 
 // export type definition of API
