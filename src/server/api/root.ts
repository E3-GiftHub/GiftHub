import { postRouter } from "~/server/api/routers/post";

import { createCallerFactory, createTRPCRouter } from "~/server/api/trpc";

import { calendarRouter } from "./routers/calendarRouter";

import { upcomingEventsRouter } from "~/server/api/routers/eventPreviewRouter";

import { invitationsRouter } from "~/server/api/routers/invitationPreviewRouter";
<<<<<<< HEAD
import { itemRouter } from "./routers/itemRouter";
import { eventRouter } from "./routers/eventRouter";
import { contributionsRouter } from "~/server/api/routers/ContributionsRouter";
// import { purchasedItemsRouter } from "~/server/api/routers/purchasedContributionRouter";
import { invitesNotificationRouter } from "~/server/api/routers/invitesNotificationRouter";
=======
>>>>>>> 881ad3e0

import { stripeRouter } from "~/server/api/routers/stripeRouter";

import { userRouter } from "~/server/api/routers/userRouter"; // presupunând că fișierul se numește userRouter.ts și este în același director 'routers'

/**

 * This is the primary router for your server.

 *

 * All routers added in /api/routers should be manually added here.

 */

export const appRouter = createTRPCRouter({
<<<<<<< HEAD
  auth: authRouter,
  calendar: calendarRouter,
  eventPreview: upcomingEventsRouter,
  invitationPreview: invitationsRouter,
  item: itemRouter,
  event: eventRouter,
  contributions: contributionsRouter,
  purchasedItems: contributionsRouter,
  invitationsNotification: invitesNotificationRouter,
=======

  post: postRouter,

  calendar: calendarRouter,

  eventPreview: upcomingEventsRouter,

  invitationPreview: invitationsRouter,

  stripe: stripeRouter,

  user: userRouter, // <-- AICI SE ADAUGĂ NOUL ROUTER

>>>>>>> 881ad3e0
});



// export type definition of API

export type AppRouter = typeof appRouter;



/**

 * Create a server-side caller for the tRPC API.

 * @example

 * const trpc = createCaller(createContext);

 * const res = await trpc.post.all();

 * ^? Post[]

 */

export const createCaller = createCallerFactory(appRouter);<|MERGE_RESOLUTION|>--- conflicted
+++ resolved
@@ -1,4 +1,12 @@
-import { postRouter } from "~/server/api/routers/post";
+import { createCallerFactory, createTRPCRouter } from "~/server/api/trpc";
+import { calendarRouter } from "./routers/calendarRouter";
+import { upcomingEventsRouter } from "~/server/api/routers/eventPreviewRouter";
+import { invitationsRouter } from "~/server/api/routers/invitationPreviewRouter";
+import { itemRouter } from "./routers/itemRouter";
+import { eventRouter } from "./routers/eventRouter";
+import { contributionsRouter } from "~/server/api/routers/ContributionsRouter";
+// import { purchasedItemsRouter } from "~/server/api/routers/purchasedContributionRouter";
+import { invitesNotificationRouter } from "~/server/api/routers/invitesNotificationRouter";
 
 import { createCallerFactory, createTRPCRouter } from "~/server/api/trpc";
 
@@ -7,14 +15,6 @@
 import { upcomingEventsRouter } from "~/server/api/routers/eventPreviewRouter";
 
 import { invitationsRouter } from "~/server/api/routers/invitationPreviewRouter";
-<<<<<<< HEAD
-import { itemRouter } from "./routers/itemRouter";
-import { eventRouter } from "./routers/eventRouter";
-import { contributionsRouter } from "~/server/api/routers/ContributionsRouter";
-// import { purchasedItemsRouter } from "~/server/api/routers/purchasedContributionRouter";
-import { invitesNotificationRouter } from "~/server/api/routers/invitesNotificationRouter";
-=======
->>>>>>> 881ad3e0
 
 import { stripeRouter } from "~/server/api/routers/stripeRouter";
 
@@ -31,7 +31,6 @@
  */
 
 export const appRouter = createTRPCRouter({
-<<<<<<< HEAD
   auth: authRouter,
   calendar: calendarRouter,
   eventPreview: upcomingEventsRouter,
@@ -41,30 +40,13 @@
   contributions: contributionsRouter,
   purchasedItems: contributionsRouter,
   invitationsNotification: invitesNotificationRouter,
-=======
-
-  post: postRouter,
-
-  calendar: calendarRouter,
-
-  eventPreview: upcomingEventsRouter,
-
-  invitationPreview: invitationsRouter,
-
-  stripe: stripeRouter,
-
-  user: userRouter, // <-- AICI SE ADAUGĂ NOUL ROUTER
-
->>>>>>> 881ad3e0
+  stripe: stripeRouter,
+  user: userRouter,
 });
-
-
 
 // export type definition of API
 
 export type AppRouter = typeof appRouter;
-
-
 
 /**
 
