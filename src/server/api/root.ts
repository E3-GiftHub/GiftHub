--- conflicted
+++ resolved
@@ -6,14 +6,7 @@
 // import { purchasedItemsRouter } from "~/server/api/routers/purchasedContributionRouter";
 import { invitesNotificationRouter } from "~/server/api/routers/invitesNotificationRouter";
 
-<<<<<<< HEAD
-import { loginRouter } from "~/server/api/routers/userManagement/login";
-import { signupRouter } from "~/server/api/routers/userManagement/signup";
-import { recoveryRouter } from "~/server/api/routers/userManagement/findByEmail";
-import { updatePasswordRouter } from "~/server/api/routers/userManagement/updatePassword";
-=======
 import { authRouter } from "~/server/api/routers/authRouter";
->>>>>>> 0e57fe18
 
 /**
  * This is the primary router for your server.
@@ -25,20 +18,9 @@
   calendar: calendarRouter,
   eventPreview: upcomingEventsRouter,
   invitationPreview: invitationsRouter,
-  auth: createTRPCRouter({
-    login: loginRouter,
-    signup: signupRouter,
-    findByEmail: recoveryRouter,
-    update: updatePasswordRouter,
-  }),
   contributions: contributionsRouter,
   purchasedItems: contributionsRouter,
-<<<<<<< HEAD
- invitationsNotification: invitesNotificationRouter,
-
-=======
   invitationsNotification: invitesNotificationRouter,
->>>>>>> 0e57fe18
 });
 
 // export type definition of API
