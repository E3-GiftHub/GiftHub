import { createCallerFactory, createTRPCRouter } from "~/server/api/trpc";
import { calendarRouter } from "./routers/calendarRouter";
import { upcomingEventsRouter } from "~/server/api/routers/eventPreviewRouter";
import { invitationsRouter } from "~/server/api/routers/invitationPreviewRouter";
import { itemRouter } from "./routers/itemRouter";
import { eventRouter } from "./routers/eventRouter";
import { contributionsRouter } from "~/server/api/routers/ContributionsRouter";
// import { purchasedItemsRouter } from "~/server/api/routers/purchasedContributionRouter";
import { invitesNotificationRouter } from "~/server/api/routers/invitesNotificationRouter";
import { emailRouter } from "~/server/api/routers/emailRouter";

import { authRouter } from "./routers/authRouter";
import { stripeRouter } from "~/server/api/routers/stripeRouter";
import { userRouter } from "~/server/api/routers/userRouter"; // presupunând că fișierul se numește userRouter.ts și este în același director 'routers'


/**

 * This is the primary router for your server.

 *

 * All routers added in /api/routers should be manually added here.

 */

export const appRouter = createTRPCRouter({
  auth: authRouter,
  calendar: calendarRouter,
  eventPreview: upcomingEventsRouter,
  invitationPreview: invitationsRouter,
  item: itemRouter,
  event: eventRouter,
  contributions: contributionsRouter,
  purchasedItems: contributionsRouter,
  invitationsNotification: invitesNotificationRouter,
<<<<<<< HEAD
  stripe: stripeRouter,
  user: userRouter,
=======
  email: emailRouter,

>>>>>>> ca6819e5
});

// export type definition of API

export type AppRouter = typeof appRouter;

/**

 * Create a server-side caller for the tRPC API.

 * @example

 * const trpc = createCaller(createContext);

 * const res = await trpc.post.all();

 * ^? Post[]

 */

export const createCaller = createCallerFactory(appRouter);<|MERGE_RESOLUTION|>--- conflicted
+++ resolved
@@ -12,7 +12,6 @@
 import { authRouter } from "./routers/authRouter";
 import { stripeRouter } from "~/server/api/routers/stripeRouter";
 import { userRouter } from "~/server/api/routers/userRouter"; // presupunând că fișierul se numește userRouter.ts și este în același director 'routers'
-
 
 /**
 
@@ -34,13 +33,10 @@
   contributions: contributionsRouter,
   purchasedItems: contributionsRouter,
   invitationsNotification: invitesNotificationRouter,
-<<<<<<< HEAD
   stripe: stripeRouter,
   user: userRouter,
-=======
   email: emailRouter,
 
->>>>>>> ca6819e5
 });
 
 // export type definition of API
