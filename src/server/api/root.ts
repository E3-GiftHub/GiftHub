import { postRouter } from "~/server/api/routers/post";
import { createCallerFactory, createTRPCRouter } from "~/server/api/trpc";
import { calendarRouter } from "./routers/calendarRouter";
import { upcomingEventsRouter } from "~/server/api/routers/eventPreviewRouter";
import { invitationsRouter } from "~/server/api/routers/invitationPreviewRouter";
<<<<<<< HEAD
import { itemRouter } from "./routers/itemRouter";
import { eventRouter } from "./routers/eventRouter";
=======
import { contributionsRouter } from "~/server/api/routers/ContributionsRouter";
// import { purchasedItemsRouter } from "~/server/api/routers/purchasedContributionRouter";
import {invitesNotificationRouter} from "~/server/api/routers/invitesNotificationRouter";

>>>>>>> 0078264e

/**
 * This is the primary router for your server.
 *
 * All routers added in /api/routers should be manually added here.
 */
export const appRouter = createTRPCRouter({
  post: postRouter,
  calendar: calendarRouter,
  eventPreview: upcomingEventsRouter,
  invitationPreview: invitationsRouter,
<<<<<<< HEAD
  item: itemRouter,
  event: eventRouter, // <-- add event router
=======
  contributions: contributionsRouter,
  purchasedItems: contributionsRouter,
 invitationsNotification: invitesNotificationRouter, 

>>>>>>> 0078264e
});

// export type definition of API
export type AppRouter = typeof appRouter;

/**
 * Create a server-side caller for the tRPC API.
 * @example
 * const trpc = createCaller(createContext);
 * const res = await trpc.post.all();
 *       ^? Post[]
 */
export const createCaller = createCallerFactory(appRouter);<|MERGE_RESOLUTION|>--- conflicted
+++ resolved
@@ -3,15 +3,12 @@
 import { calendarRouter } from "./routers/calendarRouter";
 import { upcomingEventsRouter } from "~/server/api/routers/eventPreviewRouter";
 import { invitationsRouter } from "~/server/api/routers/invitationPreviewRouter";
-<<<<<<< HEAD
 import { itemRouter } from "./routers/itemRouter";
 import { eventRouter } from "./routers/eventRouter";
-=======
 import { contributionsRouter } from "~/server/api/routers/ContributionsRouter";
 // import { purchasedItemsRouter } from "~/server/api/routers/purchasedContributionRouter";
 import {invitesNotificationRouter} from "~/server/api/routers/invitesNotificationRouter";
 
->>>>>>> 0078264e
 
 /**
  * This is the primary router for your server.
@@ -23,15 +20,12 @@
   calendar: calendarRouter,
   eventPreview: upcomingEventsRouter,
   invitationPreview: invitationsRouter,
-<<<<<<< HEAD
   item: itemRouter,
   event: eventRouter, // <-- add event router
-=======
   contributions: contributionsRouter,
   purchasedItems: contributionsRouter,
  invitationsNotification: invitesNotificationRouter, 
 
->>>>>>> 0078264e
 });
 
 // export type definition of API
