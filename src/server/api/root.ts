import { createCallerFactory, createTRPCRouter } from "~/server/api/trpc";
import { calendarRouter } from "./routers/calendarRouter";
import { upcomingEventsRouter } from "~/server/api/routers/eventPreviewRouter";
import { invitationsRouter } from "~/server/api/routers/invitationPreviewRouter";
import { itemRouter } from "./routers/itemRouter";
import { eventRouter } from "./routers/eventRouter";
import { contributionsRouter } from "~/server/api/routers/ContributionsRouter";
// import { purchasedItemsRouter } from "~/server/api/routers/purchasedContributionRouter";
import { invitesNotificationRouter } from "~/server/api/routers/invitesNotificationRouter";
import { emailRouter } from "~/server/api/routers/emailRouter";
<<<<<<< HEAD

import { authRouter } from "./routers/authRouter";
import { stripeRouter } from "~/server/api/routers/stripeRouter";
import { userRouter } from "~/server/api/routers/userRouter"; // presupunând că fișierul se numește userRouter.ts și este în același director 'routers'
=======
import { userRouter } from "./routers/profileManagenemt/user";
import { authRouter } from "~/server/api/routers/authRouter";
import { profileRouter } from "~/server/api/routers/profileRouter";
>>>>>>> 5ba3b99c7b5f4037fc89fc33c2e5cb4bd5b1ca81

/**

 * This is the primary router for your server.

 *

 * All routers added in /api/routers should be manually added here.

 */

export const appRouter = createTRPCRouter({
  auth: authRouter,
  profile: profileRouter,
  calendar: calendarRouter,
  eventPreview: upcomingEventsRouter,
  invitationPreview: invitationsRouter,
  item: itemRouter,
  event: eventRouter,
  contributions: contributionsRouter,
  purchasedItems: contributionsRouter,
  invitationsNotification: invitesNotificationRouter,
<<<<<<< HEAD
  stripe: stripeRouter,
=======
>>>>>>> 5ba3b99c7b5f4037fc89fc33c2e5cb4bd5b1ca81
  user: userRouter,
  email: emailRouter,
});

// export type definition of API

export type AppRouter = typeof appRouter;

/**

 * Create a server-side caller for the tRPC API.

 * @example

 * const trpc = createCaller(createContext);

 * const res = await trpc.post.all();

 * ^? Post[]

 */

export const createCaller = createCallerFactory(appRouter);
<|MERGE_RESOLUTION|>--- conflicted
+++ resolved
@@ -8,16 +8,10 @@
 // import { purchasedItemsRouter } from "~/server/api/routers/purchasedContributionRouter";
 import { invitesNotificationRouter } from "~/server/api/routers/invitesNotificationRouter";
 import { emailRouter } from "~/server/api/routers/emailRouter";
-<<<<<<< HEAD
-
-import { authRouter } from "./routers/authRouter";
-import { stripeRouter } from "~/server/api/routers/stripeRouter";
-import { userRouter } from "~/server/api/routers/userRouter"; // presupunând că fișierul se numește userRouter.ts și este în același director 'routers'
-=======
-import { userRouter } from "./routers/profileManagenemt/user";
+import { userRouter as profileUserRouter } from "./routers/profileManagenemt/user";
+import { userRouter } from "./routers/userRouter";
 import { authRouter } from "~/server/api/routers/authRouter";
 import { profileRouter } from "~/server/api/routers/profileRouter";
->>>>>>> 5ba3b99c7b5f4037fc89fc33c2e5cb4bd5b1ca81
 
 /**
 
@@ -40,10 +34,6 @@
   contributions: contributionsRouter,
   purchasedItems: contributionsRouter,
   invitationsNotification: invitesNotificationRouter,
-<<<<<<< HEAD
-  stripe: stripeRouter,
-=======
->>>>>>> 5ba3b99c7b5f4037fc89fc33c2e5cb4bd5b1ca81
   user: userRouter,
   email: emailRouter,
 });
