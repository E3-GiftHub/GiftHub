<<<<<<< HEAD
=======
// https://dbdiagram.io/d/GiftHub-68038bc91ca52373f5920a71

ENUM StatusType {
  PENDING
  ACCEPTED
  // REJECTED: if rejected => delete row
}

ENUM PriorityType {
  LOW
  MEDIUM
  HIGH
}

ENUM MarkType {
  PURCHASED
  RESERVED
  CONTRIBUTED
  // NULL: if null => delete row
}

TABLE User {
  username STRING pk
  email STRING
  id STRING
  fname STRING
  lname STRING
  password STRING
  iban STRING
  pictureUrl STRING

  emailVerified DATETIME
  createdAt DATETIME
  updatedAt DATETIME
}

TABLE Event {
  id INTEGER pk
  title STRING
  description STRING
  location STRING
  date DATETIME
  time DATETIME
  pictureUrl STRING

  createdByUsername STRING [ref: > User.username]
  createdAt DATETIME
  updatedAt DATETIME
}

TABLE Invitation {
  id INTEGER pk
  guestUsername STRING [ref: > User.username]
  eventId INTEGER [ref: > Event.id]

  status StatusType
  createdAt DATETIME
  repliedAt DATETIME
}

TABLE Media {
  id INTEGER pk
  uploaderUsername STRING [ref: > User.username]
  eventId INTEGER [ref: > Event.id] // Directly linked to the event
  url STRING

  caption STRING
  mediaType STRING
  fileType STRING
  fileSize INTEGER
  createdAt DATETIME
}

// junction TABLE for event-specific wishlist entry
TABLE EventArticle {
  eventId INTEGER [ref: > Event.id]
  itemId INTEGER [ref: > Item.id]
  userNote STRING
  priority PriorityType
  createdAt DATETIME
  updatedAt DATETIME

  Note: "Composite primary key on (eventId, itemId)"
}

TABLE Item {
  id INGETER pk
  name STRING
  description STRING
  imagesUrl STRING
  price DECIMAL

  retailerId INTEGER [ref: > Retailer.id]
  retailerUrl STRING

  createdAt DATETIME
  updatedAt DATETIME
}

TABLE Mark {
  markerUsername STRING [ref: > User.username]
  eventId INTEGER [ref: > Event.id]
  articleId INTEGER [ref: > Item.id]

  type MarkType
  createdAt DATETIME
}

TABLE Retailer {
  id INTEGER pk
  name STRING
  apiUrl STRING
}

TABLE Contribution {
  id INTEGER pk
  contributorUsername STRING [ref: > User.username]
  eventId INTEGER [ref: > Event.id]
  articleId INTEGER [ref: > Item.id]

  cashAmount DECIMAL
  createdAt DATETIME
  updatedAt DATETIME

  Note: "References EventArticles via (eventId, itemId)"
}

TABLE UserReport {
  id INTEGER pk
  reportedByUsername STRING [ref: > User.username]
  reportedUsername STRING [ref: > User.username]
  reason STRING
  description STRING
  reportedAt DATETIME
}

TABLE EventReport {
  id INTEGER pk
  reportedByUsername STRING [ref: > User.username]
  reportedId INTEGER [ref: > Event.id]
  reason STRING
  description STRING
  reportedAt DATETIME
}

ENUM NotificationAction {
  READ
  DELETE
}

TABLE MediaNotification {
  id INTEGER pk
  username STRING [ref: > User.username]
  mediaId INTEGER [ref: > Media.id]
  action NotificationAction
}

TABLE ContributionNotification {
  id INTEGER pk
  username STRING [ref: > User.username]
  contributionId INTEGER [ref: > Contribution.id]
  action NotificationAction
}
>>>>>>> c7a2cee4
<|MERGE_RESOLUTION|>--- conflicted
+++ resolved
@@ -1,166 +1,133 @@
-<<<<<<< HEAD
-=======
-// https://dbdiagram.io/d/GiftHub-68038bc91ca52373f5920a71
+// https://dbdiagram.io/d/GiftHub-database-68038bc91ca52373f5920a71
 
-ENUM StatusType {
-  PENDING
-  ACCEPTED
-  // REJECTED: if rejected => delete row
+Table User {
+  id string [pk]
+  email string
+  fname string
+  lname string
+  password string
+  iban iban
+  pictureUrl string
+
+  emailVerified datetime
+  createdAt datetime
+  updatedAt datetime
 }
 
-ENUM PriorityType {
-  LOW
-  MEDIUM
-  HIGH
+Table Event {
+  id uuid [pk]
+  title string
+  description text
+  location string
+  date date
+  time time
+  pictureUrl string
+
+  createdBy string [ref: > User.id]
+  createdAt datetime
+  updatedAt datetime
 }
 
-ENUM MarkType {
-  PURCHASED
-  RESERVED
-  CONTRIBUTED
-  // NULL: if null => delete row
+Table Invitation {
+  id uuid [pk]
+  guestId string [ref: > User.id]
+  eventId uuid [ref: > Event.id]
+ 
+  status status // 'pending', 'accepted', 'declined'
+  createdAt datetime
+  repliedAt datetime
 }
 
-TABLE User {
-  username STRING pk
-  email STRING
-  id STRING
-  fname STRING
-  lname STRING
-  password STRING
-  iban STRING
-  pictureUrl STRING
-
-  emailVerified DATETIME
-  createdAt DATETIME
-  updatedAt DATETIME
+Table Media {
+  id uuid [pk]
+  uploaderId string [ref: > User.id]
+  eventId uuid [ref: > Event.id] // Directly linked to the event
+ 
+  url string
+  caption text
+ 
+  mediaType string // 'image', 'video'
+  fileType string
+  fileSize int
+  uploadedAt datetime
 }
 
-TABLE Event {
-  id INTEGER pk
-  title STRING
-  description STRING
-  location STRING
-  date DATETIME
-  time DATETIME
-  pictureUrl STRING
+Table Mark {
+  id uuid [pk]
+  markerId string [ref: > User.id]
+  eventId uuid [ref: > Event.id]
+  articleId uuid [ref: > ItemCatalogue.id]
+  
+  type string // 'reserved', 'contributing'
+  createdAt datetime
 
-  createdByUsername STRING [ref: > User.username]
-  createdAt DATETIME
-  updatedAt DATETIME
+  Note: "Indicates a user has marked an item in the context of an event"
 }
 
-TABLE Invitation {
-  id INTEGER pk
-  guestUsername STRING [ref: > User.username]
-  eventId INTEGER [ref: > Event.id]
+// Junction table for event-specific wishlist entry - represents wishlists
+Table EventArticle {
+  eventId uuid [ref: > Event.id]
+  itemId uuid [ref: > ItemCatalogue.id]
+  quantityRequested int
+  quantityFulfilled int
+  priority status // low, medium, high
+  createdAt datetime
+  updatedAt datetime
 
-  status StatusType
-  createdAt DATETIME
-  repliedAt DATETIME
+  Note: "Composite primary key on (eventId, itemId)"
+  indexes {
+    (eventId, itemId) [pk]
+  }
 }
 
-TABLE Media {
-  id INTEGER pk
-  uploaderUsername STRING [ref: > User.username]
-  eventId INTEGER [ref: > Event.id] // Directly linked to the event
-  url STRING
+// Shared item catalog
+Table ItemCatalogue {
+  id uuid [pk]
+  name string
+  description text
+  imagesUrl string
+  price decimal
 
-  caption STRING
-  mediaType STRING
-  fileType STRING
-  fileSize INTEGER
-  createdAt DATETIME
+  retailerId uuid [ref: > Retailers.id, null]
+  retailerUrl string
+
+  isCustom boolean
+  createdAt datetime
+  updatedAt datetime
 }
 
-// junction TABLE for event-specific wishlist entry
-TABLE EventArticle {
-  eventId INTEGER [ref: > Event.id]
-  itemId INTEGER [ref: > Item.id]
-  userNote STRING
-  priority PriorityType
-  createdAt DATETIME
-  updatedAt DATETIME
-
-  Note: "Composite primary key on (eventId, itemId)"
+Table Retailer {
+  id uuid [pk]
+  name string
+  apiUrl string
 }
 
-TABLE Item {
-  id INGETER pk
-  name STRING
-  description STRING
-  imagesUrl STRING
-  price DECIMAL
-
-  retailerId INTEGER [ref: > Retailer.id]
-  retailerUrl STRING
-
-  createdAt DATETIME
-  updatedAt DATETIME
-}
-
-TABLE Mark {
-  markerUsername STRING [ref: > User.username]
-  eventId INTEGER [ref: > Event.id]
-  articleId INTEGER [ref: > Item.id]
-
-  type MarkType
-  createdAt DATETIME
-}
-
-TABLE Retailer {
-  id INTEGER pk
-  name STRING
-  apiUrl STRING
-}
-
-TABLE Contribution {
-  id INTEGER pk
-  contributorUsername STRING [ref: > User.username]
-  eventId INTEGER [ref: > Event.id]
-  articleId INTEGER [ref: > Item.id]
-
-  cashAmount DECIMAL
-  createdAt DATETIME
-  updatedAt DATETIME
+Table Contribution {
+  id uuid [pk]
+  contributorId string [ref: > User.id]
+  eventId uuid [ref: > Event.id]
+  articleId uuid [ref: > ItemCatalogue.id]
+  
+  cashAmount decimal
+  contributedAt datetime
 
   Note: "References EventArticles via (eventId, itemId)"
 }
 
-TABLE UserReport {
-  id INTEGER pk
-  reportedByUsername STRING [ref: > User.username]
-  reportedUsername STRING [ref: > User.username]
-  reason STRING
-  description STRING
-  reportedAt DATETIME
+Table UserReport {
+  id uuid [pk]
+  reportedId string [ref: > User.id]
+  reportedBy string [ref: > User.id]
+  reason string
+  description text
+  reportedAt datetime
 }
 
-TABLE EventReport {
-  id INTEGER pk
-  reportedByUsername STRING [ref: > User.username]
-  reportedId INTEGER [ref: > Event.id]
-  reason STRING
-  description STRING
-  reportedAt DATETIME
-}
-
-ENUM NotificationAction {
-  READ
-  DELETE
-}
-
-TABLE MediaNotification {
-  id INTEGER pk
-  username STRING [ref: > User.username]
-  mediaId INTEGER [ref: > Media.id]
-  action NotificationAction
-}
-
-TABLE ContributionNotification {
-  id INTEGER pk
-  username STRING [ref: > User.username]
-  contributionId INTEGER [ref: > Contribution.id]
-  action NotificationAction
-}
->>>>>>> c7a2cee4
+Table EventReport {
+  id uuid [pk]
+  reportedId uuid [ref: > Event.id]
+  reportedBy string [ref: > User.id]
+  reason string
+  description text
+  reportedAt datetime
+}