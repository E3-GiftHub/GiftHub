<<<<<<< HEAD
import { PrismaClient, PriorityType, Status, MarkType } from '@prisma/client';
import type { Retailer, User, Event, ItemCatalogue } from '@prisma/client';
=======
import {
  PrismaClient,
  PriorityType,
  StatusType,
  MarkType,
} from "@prisma/client";
import type { Retailer, User, Event, Item } from "@prisma/client";
>>>>>>> 0e57fe18

const prisma = new PrismaClient();

async function main() {
  console.log("Starting database seeding...");

  await clearDatabase();

  const users = await createUsers();
  console.log(`Created ${users.length} users`);

  const retailers = await createRetailers();
  console.log(`Created ${retailers.length} retailers`);

<<<<<<< HEAD
    const items = await createItemCatalogue(retailers);
    console.log(`Created ${items.length} catalogue items`);
=======
  const items = await createItems(retailers);
  console.log(`Created ${items.length} catalogue items`);
>>>>>>> 0e57fe18

  const events = await createEvents(users);
  console.log(`Created ${events.length} events`);

  const invitations = await createInvitations(users, events);
  console.log(`Created ${invitations.length} invitations`);

  const eventArticles = await createEventArticles(events, items);
  console.log(`Created ${eventArticles.length} event articles`);

  const marks = await createMarks(users, events, items);
  console.log(`Created ${marks.length} marks`);

  const contributions = await createContributions(users, events, items);
  console.log(`Created ${contributions.length} contributions`);

  const media = await createMedia(users, events);
  console.log(`Created ${media.length} media posts`);

  const userReports = await createUserReports(users);
  console.log(`Created ${userReports.length} user reports`);

  const eventReports = await createEventReports(users, events);
  console.log(`Created ${eventReports.length} event reports`);

  console.log("Database seeding completed!");
}

async function clearDatabase() {
<<<<<<< HEAD
    const tablesToClear = [
        'EventReport',
        'UserReport',
        'Contribution',
        'Mark',
        'EventArticle',
        'Media',
        'Invitation',
        'ItemCatalogue',
        'Retailer',
        'Event',
        'User',
    ];

    for (const table of tablesToClear) {
        await prisma.$executeRawUnsafe(`DELETE FROM "${table}"`);
    }

    console.log('Database cleared');
=======
  const tablesToClear = [
    "EventReport",
    "UserReport",
    "Contribution",
    "Mark",
    "EventArticle",
    "Media",
    "Invitation",
    "Item",
    "Retailer",
    "Event",
    "User",
  ];

  for (const table of tablesToClear) {
    await prisma.$executeRawUnsafe(`DELETE FROM "${table}"`);
  }

  console.log("Database cleared");
>>>>>>> 0e57fe18
}

async function createUsers() {
  const users = [];

  for (let i = 1; i <= 20; i++) {
    const user = await prisma.user.create({
      data: {
        username: `user${i}`,
        email: `user${i}@example.com`,
        fname: `FirstName${i}`,
        lname: `LastName${i}`,
        password: `hashedPassword${i}`,
        iban: `RO${Math.floor(Math.random() * 10000000000000000)}`,
        pictureUrl: `picture${i}.jpg`,
        emailVerified: new Date(),
      },
    });

    users.push(user);
  }

  return users;
}

async function createRetailers() {
<<<<<<< HEAD
    const retailerNames = [
        'Emag',
        'Amazon',
        'Ebay',
        'Altex',
        'Aliexpress',
        'Bestbuy',
        'Ikea',
        'Elefant',
        'Flanco',
        'Digi',
        'Sephora'
    ];
    const retailers = [];

    for (let i = 0; i < retailerNames.length; i++) {
        const name = retailerNames[i];
        const retailer = await prisma.retailer.create({
            data: {
                name,
                apiUrl: `https://api.${name}.com`,
            },
        });

        retailers.push(retailer);
    }

    return retailers;
}

async function createItemCatalogue(retailers: Retailer[]) {
    const items = [];
    const itemsData = [
        { name: 'Smart TV', description: '55" 4K Smart TV', price: 699.99, retailerId: 1 },
        { name: 'Kindle Paperwhite', description: 'E-reader with adjustable light', price: 129.99, retailerId: 2 },
        { name: 'Vintage Record Player', description: 'Bluetooth compatible turntable', price: 249.99, retailerId: 3 },
        { name: 'Gaming Laptop', description: 'High-performance gaming laptop', price: 1299.99, retailerId: 4 },
        { name: 'Smartphone Accessories', description: 'Bundle of phone cases and screen protectors', price: 39.99, retailerId: 5 },
        { name: 'Wireless Headphones', description: 'Noise-cancelling over-ear headphones', price: 199.99, retailerId: 6 },
        { name: 'Modern Coffee Table', description: 'Scandinavian design living room furniture', price: 149.99, retailerId: 7 },
        { name: 'Bestseller Book Collection', description: 'Set of 5 bestselling novels', price: 89.99, retailerId: 8 },
        { name: 'Ultra HD Monitor', description: '32" curved gaming monitor', price: 349.99, retailerId: 9 },
        { name: 'Electronics Kit', description: 'DIY electronics starter set with components', price: 79.99, retailerId: 10 },
        { name: 'Luxury Skincare Set', description: 'Premium facial care collection', price: 159.99, retailerId: 11 },
        { name: 'Custom Gift Card', description: 'Personalized gift card', price: 50.00, isCustom: true },
        { name: 'Handmade Gift', description: 'Custom handmade gift', price: 0, isCustom: true },
    ];

    for (const itemData of itemsData) {
        const item = await prisma.itemCatalogue.create({
            data: {
                name: itemData.name,
                description: itemData.description,
                price: itemData.price,
                imagesUrl: `${itemData.name}.jpg`,
                retailerId: itemData.retailerId,
                isCustom: itemData.isCustom || false,
            },
        });

        items.push(item);
    }

    return items;
=======
  const retailerNames = [
    "Emag",
    "Amazon",
    "Ebay",
    "Altex",
    "Aliexpress",
    "Bestbuy",
    "Ikea",
    "Elefant",
    "Flanco",
    "Digi",
    "Sephora",
  ];
  const retailers = [];

  for (const element of retailerNames) {
    const name = element;
    const retailer = await prisma.retailer.create({
      data: {
        name,
        apiUrl: `https://api.${name}.com`,
      },
    });

    retailers.push(retailer);
  }

  return retailers;
}

async function createItems(retailers: Retailer[]) {
  const items = [];
  const itemsData = [
    {
      name: "Smart TV",
      description: '55" 4K Smart TV',
      price: 699.99,
      retailerId: 1,
    },
    {
      name: "Kindle Paperwhite",
      description: "E-reader with adjustable light",
      price: 129.99,
      retailerId: 2,
    },
    {
      name: "Vintage Record Player",
      description: "Bluetooth compatible turntable",
      price: 249.99,
      retailerId: 3,
    },
    {
      name: "Gaming Laptop",
      description: "High-performance gaming laptop",
      price: 1299.99,
      retailerId: 4,
    },
    {
      name: "Smartphone Accessories",
      description: "Bundle of phone cases and screen protectors",
      price: 39.99,
      retailerId: 5,
    },
    {
      name: "Wireless Headphones",
      description: "Noise-cancelling over-ear headphones",
      price: 199.99,
      retailerId: 6,
    },
    {
      name: "Modern Coffee Table",
      description: "Scandinavian design living room furniture",
      price: 149.99,
      retailerId: 7,
    },
    {
      name: "Bestseller Book Collection",
      description: "Set of 5 bestselling novels",
      price: 89.99,
      retailerId: 8,
    },
    {
      name: "Ultra HD Monitor",
      description: '32" curved gaming monitor',
      price: 349.99,
      retailerId: 9,
    },
    {
      name: "Electronics Kit",
      description: "DIY electronics starter set with components",
      price: 79.99,
      retailerId: 10,
    },
    {
      name: "Luxury Skincare Set",
      description: "Premium facial care collection",
      price: 159.99,
      retailerId: 11,
    },
    {
      name: "Custom Gift Card",
      description: "Personalized gift card",
      price: 50.0,
      isCustom: true,
    },
    {
      name: "Handmade Gift",
      description: "Custom handmade gift",
      price: 0,
      isCustom: true,
    },
  ];

  for (const itemData of itemsData) {
    const item = await prisma.item.create({
      data: {
        name: itemData.name,
        description: itemData.description,
        price: itemData.price,
        imagesUrl: `${itemData.name}.jpg`,
        retailerId: itemData.retailerId,
      },
    });

    items.push(item);
  }

  return items;
>>>>>>> 0e57fe18
}

async function createEvents(users: User[]) {
  const events = [];
  const eventTypes = [
    "Birthday Party",
    "Wedding",
    "Baby Shower",
    "Graduation",
    "Housewarming",
  ];

  for (let i = 0; i < 5; i++) {
    const creatorIndex = i % users.length;
    const eventDate = new Date();
    eventDate.setDate(eventDate.getDate() + i * 10);

    const eventTime = new Date();
    eventTime.setHours(18 + i, 0, 0, 0);

    const event = await prisma.event.create({
      data: {
        title: `${users[creatorIndex]!.fname}'s ${eventTypes[i]}`,
        description: `Join us for ${users[creatorIndex]!.fname}'s ${eventTypes[i]}!`,
        location: `${users[creatorIndex]!.fname}'s place`,
        date: eventDate,
        time: eventTime,
        createdByUsername: users[creatorIndex]!.username,
      },
    });

    events.push(event);
  }

  return events;
}

async function createInvitations(users: User[], events: Event[]) {
<<<<<<< HEAD
    const invitations = [];

    for (const event of events) {
        const creator = users.find(user => user.username === event.createdByUsername);

        for (const user of users) {
            if (user.username !== creator!.username) {
                let status: Status;
                if (Math.random() > 0.3) {
                    status = Status.ACCEPTED;
                } else {
                    const isPending = Math.random() > 0.5;
                    status = isPending ? Status.PENDING : Status.REJECTED;
                }

                const repliedAt = status !== Status.PENDING ? new Date() : null;

                const invitation = await prisma.invitation.create({
                    data: {
                        guestUsername: user.username,
                        eventId: event.id,
                        status,
                        repliedAt,
                    },
                });

                invitations.push(invitation);
            }
=======
  const invitations = [];
  for (const event of events) {
    const creator = users.find(
      (user) => user.username === event.createdByUsername,
    );

    for (const user of users) {
      if (user.username !== creator!.username) {
        let status: StatusType;
        if (Math.random() > 0.3) {
          status = StatusType.ACCEPTED;
        } else {
          const isPending = Math.random() > 0.5;
          status = isPending ? StatusType.PENDING : StatusType.ACCEPTED;
>>>>>>> 0e57fe18
        }

        const repliedAt = status !== StatusType.PENDING ? new Date() : null;

<<<<<<< HEAD
async function createEventArticles(events: Event[], items: ItemCatalogue[]) {

    const eventArticles = [];

    for (const event of events) {
        const numItems = 3 + Math.floor(Math.random() * 3);
        const selectedItems = getRandomItems(items, numItems);

        for (const item of selectedItems) {
            const quantity = 1 + Math.floor(Math.random() * 3);
            const fulfilled = Math.floor(Math.random() * quantity);
            const priorities = [PriorityType.LOW, PriorityType.MEDIUM, PriorityType.HIGH];

            const eventArticle = await prisma.eventArticle.create({
                data: {
                    eventId: event.id,
                    itemId: item.id,
                    quantityRequested: quantity,
                    quantityFulfilled: fulfilled,
                    priority: priorities[Math.floor(Math.random() * priorities.length)],
                },
            });
=======
        const invitation = await prisma.invitation.create({
          data: {
            guestUsername: user.username,
            eventId: event.id,
            status,
            repliedAt,
          },
        });

        invitations.push(invitation);
      }
    }
  }

  return invitations;
}
>>>>>>> 0e57fe18

async function createEventArticles(events: Event[], items: Item[]) {
  const eventArticles = [];

  for (const event of events) {
    const numItems = 3 + Math.floor(Math.random() * 3);
    const selectedItems = getRandomItems(items, numItems);

    for (const item of selectedItems) {
      const priorities = [
        PriorityType.LOW,
        PriorityType.MEDIUM,
        PriorityType.HIGH,
      ];

      const eventArticle = await prisma.eventArticle.create({
        data: {
          eventId: event.id,
          itemId: item.id,
          userNote: "text",
          priority: priorities[Math.floor(Math.random() * priorities.length)],
        },
      });

      eventArticles.push(eventArticle);
    }
  }

  return eventArticles;
}

<<<<<<< HEAD
async function createMarks(users: User[], events: Event[], items: ItemCatalogue[]) {
    const marks = [];
    const markTypes = [MarkType.PURCHASED, MarkType.RESERVED];

    for (const event of events) {
        const eventArticles = await prisma.eventArticle.findMany({

            where: { eventId: event.id },
        });

        const invitations = await prisma.invitation.findMany({
            where: { eventId: event.id, status: Status.ACCEPTED },
        });

        const invitedUsernames = invitations.map(inv => inv.guestUsername);
        const invitedUsers = users.filter(user => invitedUsernames.includes(user.username));

        for (const user of invitedUsers) {
            if (Math.random() > 0.5) {
                const randomItem = eventArticles[Math.floor(Math.random() * eventArticles.length)];
                const markType = markTypes[Math.floor(Math.random() * markTypes.length)] as MarkType;

                const mark = await prisma.mark.create({
                    data: {
                        markerUsername: user.username,
                        eventId: event.id,
                        articleId: randomItem!.itemId,
                        type: markType,
                    },
                });

                marks.push(mark);
            }
        }
=======
async function createMarks(users: User[], events: Event[], items: Item[]) {
  const marks = [];
  const markTypes = [MarkType.PURCHASED];

  for (const event of events) {
    const eventArticles = await prisma.eventArticle.findMany({
      where: { eventId: event.id },
    });

    const invitations = await prisma.invitation.findMany({
      where: { eventId: event.id, status: StatusType.ACCEPTED },
    });

    const invitedUsernames = invitations.map((inv) => inv.guestUsername);
    const invitedUsers = users.filter((user) =>
      invitedUsernames.includes(user.username),
    );

    for (const user of invitedUsers) {
      if (Math.random() > 0.5) {
        const randomItem =
          eventArticles[Math.floor(Math.random() * eventArticles.length)];
        const markType = markTypes[
          Math.floor(Math.random() * markTypes.length)
        ] as MarkType;

        const mark = await prisma.mark.create({
          data: {
            markerUsername: user.username,
            eventId: event.id,
            articleId: randomItem!.itemId,
            type: markType,
          },
        });

        marks.push(mark);
      }
>>>>>>> 0e57fe18
    }
  }

  return marks;
}

<<<<<<< HEAD
async function createContributions(users: User[], events: Event[], items: ItemCatalogue[]) {
    const contributions = [];

    for (const event of events) {
        const invitations = await prisma.invitation.findMany({
            where: { eventId: event.id, status: Status.ACCEPTED },
        });

        const invitedUsernames = invitations.map(inv => inv.guestUsername);
        const invitedUsers = users.filter(user => invitedUsernames.includes(user.username));
=======
async function createContributions(
  users: User[],
  events: Event[],
  items: Item[],
) {
  const contributions = [];

  for (const event of events) {
    const invitations = await prisma.invitation.findMany({
      where: { eventId: event.id, status: StatusType.ACCEPTED },
    });

    const invitedUsernames = invitations.map((inv) => inv.guestUsername);
    const invitedUsers = users.filter((user) =>
      invitedUsernames.includes(user.username),
    );

    const eventArticles = await prisma.eventArticle.findMany({
      where: { eventId: event.id },
      include: { item: true },
    });

    if (eventArticles.length === 0 || invitedUsers.length === 0) continue;

    const itemContributions: {
      [key: string]: { total: number; price: number };
    } = {};

    for (const eventArticle of eventArticles) {
      if (eventArticle.itemId) {
        itemContributions[eventArticle.itemId.toString()] = {
          total: 0,
          price: Number(eventArticle.item ? eventArticle.item.price : 5) || 0,
        };
      }
    }
>>>>>>> 0e57fe18

    const existingContributions = await prisma.contribution.findMany({
      where: { eventId: event.id },
    });

    for (const contrib of existingContributions) {
      const itemIdStr = contrib.articleId?.toString();
      if (itemIdStr && itemIdStr in itemContributions) {
        itemContributions[itemIdStr]!.total += Number(contrib.cashAmount);
      }
    }

    for (const user of invitedUsers) {
      if (Math.random() > 0.6) {
        const randomEventArticle =
          eventArticles[Math.floor(Math.random() * eventArticles.length)];
        const itemId = randomEventArticle!.itemId;
        const itemPrice = Number(
          randomEventArticle
            ? randomEventArticle.item
              ? randomEventArticle.item.price
              : 5
            : 0,
        );

        if (itemPrice > 0 && itemId) {
          const percentContribution = 0.15 + Math.random() * 0.35;
          let amount = Math.round(itemPrice * percentContribution);

          const currentTotal = itemContributions[itemId.toString()]?.total ?? 0;
          if (currentTotal + amount > itemPrice) {
            amount = itemPrice - currentTotal;
          }

          if (amount > 0) {
            const contribution = await prisma.contribution.create({
              data: {
                contributorUsername: user.username,
                eventId: event.id,
                articleId: itemId,
                cashAmount: amount,
              },
            });

<<<<<<< HEAD
        for (const eventArticle of eventArticles) {
            if (eventArticle.itemId) {
                itemContributions[eventArticle.itemId.toString()] = {
                    total: 0,
                    price: Number(eventArticle.item.price) || 0
                };
=======
            if (itemContributions[itemId.toString()]) {
              itemContributions[itemId.toString()]!.total += amount;
>>>>>>> 0e57fe18
            }

            await prisma.mark.create({
              data: {
                markerUsername: user.username,
                eventId: event.id,
                articleId: itemId,
                type: MarkType.PURCHASED,
              },
            });

<<<<<<< HEAD
        for (const user of invitedUsers) {
            if (Math.random() > 0.6) {
                const randomEventArticle = eventArticles[Math.floor(Math.random() * eventArticles.length)];
                const itemId = randomEventArticle!.itemId;
                const itemPrice = Number(randomEventArticle!.item.price) || 0;

                if (itemPrice > 0 && itemId) {
                    const percentContribution = 0.15 + (Math.random() * 0.35);
                    let amount = Math.round(itemPrice * percentContribution);

                    const currentTotal = itemContributions[itemId.toString()]?.total || 0;
                    if (currentTotal + amount > itemPrice) {
                        amount = itemPrice - currentTotal;
                    }

                    if (amount > 0) {
                        const contribution = await prisma.contribution.create({
                            data: {
                                contributorUsername: user.username,
                                eventId: event.id,
                                articleId: itemId,
                                cashAmount: amount,
                            },
                        });

                        if (itemContributions[itemId.toString()]) {
                            itemContributions[itemId.toString()]!.total += amount;
                        }

                        await prisma.mark.create({
                            data: {
                                markerUsername: user.username,
                                eventId: event.id,
                                articleId: itemId,
                                type: MarkType.CONTRIBUTED,
                            },
                        });

                        contributions.push(contribution);
                    }
                }
            }
=======
            contributions.push(contribution);
          }
>>>>>>> 0e57fe18
        }
      }
    }
  }

  return contributions;
}

async function createMedia(users: User[], events: Event[]) {
  const media = [];
  const mediaTypes = ["photo", "video"];
  const fileTypes = ["image.jpeg", "image.png", "video.mp4"];

  for (const event of events) {
    const mediaCount = Math.floor(Math.random() * 10);

    for (let i = 0; i < mediaCount; i++) {
      const uploader = users[Math.floor(Math.random() * users.length)];
      const mediaType =
        mediaTypes[Math.floor(Math.random() * mediaTypes.length)];
      const fileType =
        mediaType === "photo"
          ? fileTypes[Math.floor(Math.random() * 2)]
          : fileTypes[2];
      const mediaItem = await prisma.media.create({
        data: {
          uploaderUsername: uploader!.username,
          eventId: event.id,
          url: `media/${event.id}/${mediaType}-${i + 1}.${fileType}`,
          caption: `${mediaType} from the event #${i + 1}`,
          mediaType,
          fileType,
          fileSize: 1000000 + Math.floor(Math.random() * 5000000),
        },
      });

      media.push(mediaItem);
    }
  }

  return media;
}

async function createUserReports(users: User[]) {
  const reports = [];
  const reasons = ["Inappropriate behavior", "Spam", "Harassment", "Other"];

  for (let i = 0; i < 3; i++) {
    const reportedUser = users[Math.floor(Math.random() * users.length)]!;
    let reportingUser: User;

    do {
      reportingUser = users[Math.floor(Math.random() * users.length)]!;
    } while (reportingUser.username === reportedUser.username);

<<<<<<< HEAD
async function createEventReports(users: User[], events: Event[]) {
    const reports = [];
    const reasons = ['Inappropriate content', 'Spam event', 'Scam', 'Other'];

    for (let i = 0; i < 2; i++) {
        const reportedEvent = events[Math.floor(Math.random() * events.length)];
        const reportingUser = users[Math.floor(Math.random() * users.length)];
        const reason = reasons[Math.floor(Math.random() * reasons.length)];

        const report = await prisma.eventReport.create({
            data: {
                eventId: reportedEvent!.id,
                reportedByUsername: reportingUser!.username,
                reason,
                description: `Event report for ${reason}`,
            },
        });
=======
    const reason = reasons[Math.floor(Math.random() * reasons.length)];
>>>>>>> 0e57fe18

    const report = await prisma.userReport.create({
      data: {
        reportedUsername: reportedUser.username,
        reportedByUsername: reportingUser.username,
        reason,
        description: `User report for ${reason}`,
      },
    });

    reports.push(report);
  }

  return reports;
}

async function createEventReports(users: User[], events: Event[]) {
  const reports = [];
  const reasons = ["Inappropriate content", "Spam event", "Scam", "Other"];

  for (let i = 0; i < 2; i++) {
    const reportedEvent = events[Math.floor(Math.random() * events.length)];
    const reportingUser = users[Math.floor(Math.random() * users.length)];
    const reason = reasons[Math.floor(Math.random() * reasons.length)];

    const report = await prisma.eventReport.create({
      data: {
        reportedByUsername: reportingUser!.username,
        reportedId: reportedEvent!.id,
        reason,
        description: `Event report for ${reason}`,
      },
    });

    reports.push(report);
  }

  return reports;
}

function getRandomItems<T>(items: T[], count: number): T[] {
  const shuffled = [...items].sort(() => 0.5 - Math.random());
  return shuffled.slice(0, count);
}

main()
  .catch((e) => {
    console.error(e);
    process.exit(1);
  })
  .finally(async () => {
    await prisma.$disconnect();
  });<|MERGE_RESOLUTION|>--- conflicted
+++ resolved
@@ -1,7 +1,3 @@
-<<<<<<< HEAD
-import { PrismaClient, PriorityType, Status, MarkType } from '@prisma/client';
-import type { Retailer, User, Event, ItemCatalogue } from '@prisma/client';
-=======
 import {
   PrismaClient,
   PriorityType,
@@ -9,7 +5,6 @@
   MarkType,
 } from "@prisma/client";
 import type { Retailer, User, Event, Item } from "@prisma/client";
->>>>>>> 0e57fe18
 
 const prisma = new PrismaClient();
 
@@ -24,13 +19,8 @@
   const retailers = await createRetailers();
   console.log(`Created ${retailers.length} retailers`);
 
-<<<<<<< HEAD
-    const items = await createItemCatalogue(retailers);
-    console.log(`Created ${items.length} catalogue items`);
-=======
   const items = await createItems(retailers);
   console.log(`Created ${items.length} catalogue items`);
->>>>>>> 0e57fe18
 
   const events = await createEvents(users);
   console.log(`Created ${events.length} events`);
@@ -60,27 +50,6 @@
 }
 
 async function clearDatabase() {
-<<<<<<< HEAD
-    const tablesToClear = [
-        'EventReport',
-        'UserReport',
-        'Contribution',
-        'Mark',
-        'EventArticle',
-        'Media',
-        'Invitation',
-        'ItemCatalogue',
-        'Retailer',
-        'Event',
-        'User',
-    ];
-
-    for (const table of tablesToClear) {
-        await prisma.$executeRawUnsafe(`DELETE FROM "${table}"`);
-    }
-
-    console.log('Database cleared');
-=======
   const tablesToClear = [
     "EventReport",
     "UserReport",
@@ -100,7 +69,6 @@
   }
 
   console.log("Database cleared");
->>>>>>> 0e57fe18
 }
 
 async function createUsers() {
@@ -127,72 +95,6 @@
 }
 
 async function createRetailers() {
-<<<<<<< HEAD
-    const retailerNames = [
-        'Emag',
-        'Amazon',
-        'Ebay',
-        'Altex',
-        'Aliexpress',
-        'Bestbuy',
-        'Ikea',
-        'Elefant',
-        'Flanco',
-        'Digi',
-        'Sephora'
-    ];
-    const retailers = [];
-
-    for (let i = 0; i < retailerNames.length; i++) {
-        const name = retailerNames[i];
-        const retailer = await prisma.retailer.create({
-            data: {
-                name,
-                apiUrl: `https://api.${name}.com`,
-            },
-        });
-
-        retailers.push(retailer);
-    }
-
-    return retailers;
-}
-
-async function createItemCatalogue(retailers: Retailer[]) {
-    const items = [];
-    const itemsData = [
-        { name: 'Smart TV', description: '55" 4K Smart TV', price: 699.99, retailerId: 1 },
-        { name: 'Kindle Paperwhite', description: 'E-reader with adjustable light', price: 129.99, retailerId: 2 },
-        { name: 'Vintage Record Player', description: 'Bluetooth compatible turntable', price: 249.99, retailerId: 3 },
-        { name: 'Gaming Laptop', description: 'High-performance gaming laptop', price: 1299.99, retailerId: 4 },
-        { name: 'Smartphone Accessories', description: 'Bundle of phone cases and screen protectors', price: 39.99, retailerId: 5 },
-        { name: 'Wireless Headphones', description: 'Noise-cancelling over-ear headphones', price: 199.99, retailerId: 6 },
-        { name: 'Modern Coffee Table', description: 'Scandinavian design living room furniture', price: 149.99, retailerId: 7 },
-        { name: 'Bestseller Book Collection', description: 'Set of 5 bestselling novels', price: 89.99, retailerId: 8 },
-        { name: 'Ultra HD Monitor', description: '32" curved gaming monitor', price: 349.99, retailerId: 9 },
-        { name: 'Electronics Kit', description: 'DIY electronics starter set with components', price: 79.99, retailerId: 10 },
-        { name: 'Luxury Skincare Set', description: 'Premium facial care collection', price: 159.99, retailerId: 11 },
-        { name: 'Custom Gift Card', description: 'Personalized gift card', price: 50.00, isCustom: true },
-        { name: 'Handmade Gift', description: 'Custom handmade gift', price: 0, isCustom: true },
-    ];
-
-    for (const itemData of itemsData) {
-        const item = await prisma.itemCatalogue.create({
-            data: {
-                name: itemData.name,
-                description: itemData.description,
-                price: itemData.price,
-                imagesUrl: `${itemData.name}.jpg`,
-                retailerId: itemData.retailerId,
-                isCustom: itemData.isCustom || false,
-            },
-        });
-
-        items.push(item);
-    }
-
-    return items;
-=======
   const retailerNames = [
     "Emag",
     "Amazon",
@@ -321,7 +223,6 @@
   }
 
   return items;
->>>>>>> 0e57fe18
 }
 
 async function createEvents(users: User[]) {
@@ -360,36 +261,6 @@
 }
 
 async function createInvitations(users: User[], events: Event[]) {
-<<<<<<< HEAD
-    const invitations = [];
-
-    for (const event of events) {
-        const creator = users.find(user => user.username === event.createdByUsername);
-
-        for (const user of users) {
-            if (user.username !== creator!.username) {
-                let status: Status;
-                if (Math.random() > 0.3) {
-                    status = Status.ACCEPTED;
-                } else {
-                    const isPending = Math.random() > 0.5;
-                    status = isPending ? Status.PENDING : Status.REJECTED;
-                }
-
-                const repliedAt = status !== Status.PENDING ? new Date() : null;
-
-                const invitation = await prisma.invitation.create({
-                    data: {
-                        guestUsername: user.username,
-                        eventId: event.id,
-                        status,
-                        repliedAt,
-                    },
-                });
-
-                invitations.push(invitation);
-            }
-=======
   const invitations = [];
   for (const event of events) {
     const creator = users.find(
@@ -404,35 +275,10 @@
         } else {
           const isPending = Math.random() > 0.5;
           status = isPending ? StatusType.PENDING : StatusType.ACCEPTED;
->>>>>>> 0e57fe18
         }
 
         const repliedAt = status !== StatusType.PENDING ? new Date() : null;
 
-<<<<<<< HEAD
-async function createEventArticles(events: Event[], items: ItemCatalogue[]) {
-
-    const eventArticles = [];
-
-    for (const event of events) {
-        const numItems = 3 + Math.floor(Math.random() * 3);
-        const selectedItems = getRandomItems(items, numItems);
-
-        for (const item of selectedItems) {
-            const quantity = 1 + Math.floor(Math.random() * 3);
-            const fulfilled = Math.floor(Math.random() * quantity);
-            const priorities = [PriorityType.LOW, PriorityType.MEDIUM, PriorityType.HIGH];
-
-            const eventArticle = await prisma.eventArticle.create({
-                data: {
-                    eventId: event.id,
-                    itemId: item.id,
-                    quantityRequested: quantity,
-                    quantityFulfilled: fulfilled,
-                    priority: priorities[Math.floor(Math.random() * priorities.length)],
-                },
-            });
-=======
         const invitation = await prisma.invitation.create({
           data: {
             guestUsername: user.username,
@@ -449,7 +295,6 @@
 
   return invitations;
 }
->>>>>>> 0e57fe18
 
 async function createEventArticles(events: Event[], items: Item[]) {
   const eventArticles = [];
@@ -481,42 +326,6 @@
   return eventArticles;
 }
 
-<<<<<<< HEAD
-async function createMarks(users: User[], events: Event[], items: ItemCatalogue[]) {
-    const marks = [];
-    const markTypes = [MarkType.PURCHASED, MarkType.RESERVED];
-
-    for (const event of events) {
-        const eventArticles = await prisma.eventArticle.findMany({
-
-            where: { eventId: event.id },
-        });
-
-        const invitations = await prisma.invitation.findMany({
-            where: { eventId: event.id, status: Status.ACCEPTED },
-        });
-
-        const invitedUsernames = invitations.map(inv => inv.guestUsername);
-        const invitedUsers = users.filter(user => invitedUsernames.includes(user.username));
-
-        for (const user of invitedUsers) {
-            if (Math.random() > 0.5) {
-                const randomItem = eventArticles[Math.floor(Math.random() * eventArticles.length)];
-                const markType = markTypes[Math.floor(Math.random() * markTypes.length)] as MarkType;
-
-                const mark = await prisma.mark.create({
-                    data: {
-                        markerUsername: user.username,
-                        eventId: event.id,
-                        articleId: randomItem!.itemId,
-                        type: markType,
-                    },
-                });
-
-                marks.push(mark);
-            }
-        }
-=======
 async function createMarks(users: User[], events: Event[], items: Item[]) {
   const marks = [];
   const markTypes = [MarkType.PURCHASED];
@@ -554,25 +363,12 @@
 
         marks.push(mark);
       }
->>>>>>> 0e57fe18
     }
   }
 
   return marks;
 }
 
-<<<<<<< HEAD
-async function createContributions(users: User[], events: Event[], items: ItemCatalogue[]) {
-    const contributions = [];
-
-    for (const event of events) {
-        const invitations = await prisma.invitation.findMany({
-            where: { eventId: event.id, status: Status.ACCEPTED },
-        });
-
-        const invitedUsernames = invitations.map(inv => inv.guestUsername);
-        const invitedUsers = users.filter(user => invitedUsernames.includes(user.username));
-=======
 async function createContributions(
   users: User[],
   events: Event[],
@@ -609,7 +405,6 @@
         };
       }
     }
->>>>>>> 0e57fe18
 
     const existingContributions = await prisma.contribution.findMany({
       where: { eventId: event.id },
@@ -654,17 +449,8 @@
               },
             });
 
-<<<<<<< HEAD
-        for (const eventArticle of eventArticles) {
-            if (eventArticle.itemId) {
-                itemContributions[eventArticle.itemId.toString()] = {
-                    total: 0,
-                    price: Number(eventArticle.item.price) || 0
-                };
-=======
             if (itemContributions[itemId.toString()]) {
               itemContributions[itemId.toString()]!.total += amount;
->>>>>>> 0e57fe18
             }
 
             await prisma.mark.create({
@@ -676,53 +462,8 @@
               },
             });
 
-<<<<<<< HEAD
-        for (const user of invitedUsers) {
-            if (Math.random() > 0.6) {
-                const randomEventArticle = eventArticles[Math.floor(Math.random() * eventArticles.length)];
-                const itemId = randomEventArticle!.itemId;
-                const itemPrice = Number(randomEventArticle!.item.price) || 0;
-
-                if (itemPrice > 0 && itemId) {
-                    const percentContribution = 0.15 + (Math.random() * 0.35);
-                    let amount = Math.round(itemPrice * percentContribution);
-
-                    const currentTotal = itemContributions[itemId.toString()]?.total || 0;
-                    if (currentTotal + amount > itemPrice) {
-                        amount = itemPrice - currentTotal;
-                    }
-
-                    if (amount > 0) {
-                        const contribution = await prisma.contribution.create({
-                            data: {
-                                contributorUsername: user.username,
-                                eventId: event.id,
-                                articleId: itemId,
-                                cashAmount: amount,
-                            },
-                        });
-
-                        if (itemContributions[itemId.toString()]) {
-                            itemContributions[itemId.toString()]!.total += amount;
-                        }
-
-                        await prisma.mark.create({
-                            data: {
-                                markerUsername: user.username,
-                                eventId: event.id,
-                                articleId: itemId,
-                                type: MarkType.CONTRIBUTED,
-                            },
-                        });
-
-                        contributions.push(contribution);
-                    }
-                }
-            }
-=======
             contributions.push(contribution);
           }
->>>>>>> 0e57fe18
         }
       }
     }
@@ -778,27 +519,7 @@
       reportingUser = users[Math.floor(Math.random() * users.length)]!;
     } while (reportingUser.username === reportedUser.username);
 
-<<<<<<< HEAD
-async function createEventReports(users: User[], events: Event[]) {
-    const reports = [];
-    const reasons = ['Inappropriate content', 'Spam event', 'Scam', 'Other'];
-
-    for (let i = 0; i < 2; i++) {
-        const reportedEvent = events[Math.floor(Math.random() * events.length)];
-        const reportingUser = users[Math.floor(Math.random() * users.length)];
-        const reason = reasons[Math.floor(Math.random() * reasons.length)];
-
-        const report = await prisma.eventReport.create({
-            data: {
-                eventId: reportedEvent!.id,
-                reportedByUsername: reportingUser!.username,
-                reason,
-                description: `Event report for ${reason}`,
-            },
-        });
-=======
     const reason = reasons[Math.floor(Math.random() * reasons.length)];
->>>>>>> 0e57fe18
 
     const report = await prisma.userReport.create({
       data: {
