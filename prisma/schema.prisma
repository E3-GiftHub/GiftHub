--- conflicted
+++ resolved
@@ -151,11 +151,7 @@
     date        DateTime?
     time        DateTime?
     pictureUrl  String?
-<<<<<<< HEAD
-    token       String?   @unique
-=======
     token       String?
->>>>>>> 1fb40f5f
 
     createdByUsername String   @default("DELETED_USER")
     createdAt         DateTime @default(now())
