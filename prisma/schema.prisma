--- conflicted
+++ resolved
@@ -6,40 +6,17 @@
  */
 
 generator client {
-  provider = "prisma-client-js"
+    provider = "prisma-client-js"
 }
 
 datasource db {
-<<<<<<< HEAD
-  provider = "sqlite"
-  url      = env("DATABASE_URL")
-=======
     provider = "sqlite"
     url      = env("DATABASE_URL")
->>>>>>> 32bab9a3
 }
 
 //! enum
 
 enum Status {
-<<<<<<< HEAD
-  PENDING
-  ACCEPTED
-  REJECTED
-}
-
-enum PriorityType {
-  LOW
-  MEDIUM
-  HIGH
-}
-
-enum MarkType {
-  PURCHASED
-  RESERVED
-  CONTRIBUTED
-  // NULL: if the mark is null => delete row
-=======
     PENDING
     ACCEPTED
     REJECTED
@@ -56,99 +33,24 @@
     RESERVED
     CONTRIBUTED
     // NULL: if the mark is null => delete row
->>>>>>> 32bab9a3
 }
 
 //! default models
 
 model Post {
-  id        Int      @id @default(autoincrement())
-  name      String
-  createdAt DateTime @default(now())
-  updatedAt DateTime @updatedAt
-
-<<<<<<< HEAD
-  createdBy         User   @relation(fields: [createdByUsername], references: [username])
-  createdByUsername String
-=======
+    id        Int      @id @default(autoincrement())
+    name      String
+    createdAt DateTime @default(now())
+    updatedAt DateTime @updatedAt
+
     createdBy         User   @relation(fields: [createdByUsername], references: [username])
     createdByUsername String
->>>>>>> 32bab9a3
-
-  @@index([name])
+
+    @@index([name])
 }
 
 // Necessary for Next auth
 model Account {
-<<<<<<< HEAD
-  id                    String  @id @default(cuid())
-  userUsername          String
-  type                  String
-  provider              String
-  providerAccountId     String
-  refreshToken          String?
-  accessToken           String?
-  expiresAt             Int?
-  tokenType             String?
-  scope                 String?
-  idToken               String?
-  sessionState          String?
-  refreshTokenExpiresIn Int?
-
-  user User @relation(fields: [userUsername], references: [username], onDelete: Cascade)
-
-  @@unique([provider, providerAccountId])
-}
-
-model Session {
-  id           String   @id @default(cuid())
-  sessionToken String   @unique
-  userUsername String
-  expires      DateTime
-
-  user User @relation(fields: [userUsername], references: [username], onDelete: Cascade)
-}
-
-model VerificationToken {
-  identifier String
-  token      String   @unique
-  expires    DateTime
-
-  @@unique([identifier, token])
-}
-
-//! implemented models
-
-model User {
-  username String  @id @unique @default(cuid())
-  email    String? @unique
-  fname    String?
-  lname    String?
-  password String // stored with hash obviously
-  iban     String?
-  picture  String? // todo: string?
-
-  emailVerified DateTime?
-  createdAt     DateTime  @default(now())
-  updatedAt     DateTime  @updatedAt
-
-  // relations
-  eventsCreated Event[]
-  invitations   Invitation[]
-
-  postsMedia    Media[]
-  marks         Mark[]
-  contributions Contribution[]
-
-  reporters     UserReport[]  @relation("reporter")
-  reportedUsers UserReport[]  @relation("reported")
-  eventReports  EventReport[]
-
-  // mandatory assets
-  accounts Account[]
-  sessions Session[]
-  posts    Post[]
-=======
     id                    String  @id @default(cuid())
     userUsername          String
     type                  String
@@ -175,162 +77,13 @@
     expires      DateTime
 
     user User @relation(fields: [userUsername], references: [username], onDelete: Cascade)
->>>>>>> 32bab9a3
-}
-
-model Event {
-  id          Int       @id @default(autoincrement())
-  title       String?
-  description String?
-  location    String?
-  date        DateTime?
-  time        DateTime?
-
-  createdByUsername String
-  createdAt         DateTime @default(now())
-  updatedAt         DateTime @updatedAt
-  user              User     @relation(fields: [createdByUsername], references: [username])
-
-  invitations Invitation[]
-
-  postsMedia    Media[]
-  marks         Mark[]
-  contributions Contribution[]
-  eventItems    EventItem[]
-  eventReports  EventReport[]
-}
-
-model Invitation {
-  id            Int    @id @default(autoincrement())
-  guestUsername String
-  eventId       Int
-
-  status    Status    @default(PENDING)
-  createdAt DateTime  @default(now())
-  repliedAt DateTime?
-
-  guest User  @relation(fields: [guestUsername], references: [username])
-  event Event @relation(fields: [eventId], references: [id])
-}
-
-model Media {
-  id               Int    @id @default(autoincrement())
-  uploaderUsername String
-  eventId          Int
-
-  url     String?
-  caption String?
-
-  mediaType String?
-  fileType  String?
-  fileSize  Int?
-  createdAt DateTime @default(now())
-
-  user  User  @relation(fields: [uploaderUsername], references: [username])
-  event Event @relation(fields: [eventId], references: [id])
-}
-
-model Mark {
-  id             Int    @id @default(autoincrement())
-  markerUsername String // always a Guest
-  eventId        Int
-  itemId         Int
-
-  type      MarkType
-  createdAt DateTime @default(now())
-
-  guest User          @relation(fields: [markerUsername], references: [username])
-  event Event         @relation(fields: [eventId], references: [id])
-  item  ItemCatalogue @relation(fields: [itemId], references: [id])
-}
-
-/// stores the wishlists from all events and the quantity of each item
-model EventItem {
-  eventId           Int
-  itemId            Int
-  quantityRequested Int?
-  quantityFulfilled Int?
-  priority          PriorityType?
-
-  createdAt DateTime @default(now())
-  updatedAt DateTime @updatedAt
-
-  event Event         @relation(fields: [eventId], references: [id])
-  item  ItemCatalogue @relation(fields: [itemId], references: [id])
-
-  @@id([eventId, itemId])
-}
-
-model ItemCatalogue {
-  id          Int      @id @default(autoincrement())
-  name        String?
-  description String?
-  imagesUrl   String?
-  price       Decimal?
-
-  retailerId  Int?
-  retailerUrl String?
-  retailer    Retailer? @relation(fields: [retailerId], references: [id])
-
-  // indicates a Planner special request
-  isCustom  Boolean
-  createdAt DateTime @default(now())
-  updatedAt DateTime @updatedAt
-
-  eventOccurences EventItem[]
-  marks           Mark[]
-  contributions   Contribution[]
-}
-
-model Retailer {
-  id     Int             @id @default(autoincrement())
-  name   String?
-  apiUrl String?
-  items  ItemCatalogue[]
-}
-
-/// refers to a group contribution
-model Contribution {
-  id                  Int    @id @default(autoincrement())
-  contributorUsername String // always a Guest
-  eventId             Int
-  itemId              Int
-
-  cashAmount Decimal?
-  createdAt  DateTime @default(now())
-  updatedAt  DateTime @updatedAt // ! users can withdraw their contribution
-
-  guest User          @relation(fields: [contributorUsername], references: [username])
-  event Event         @relation(fields: [eventId], references: [id])
-  item  ItemCatalogue @relation(fields: [itemId], references: [id])
-}
-
-//! reports
-
-model UserReport {
-  id                 Int      @id @default(autoincrement())
-  reportedUsername   String
-  reportedByUsername String
-  reason             String?
-  description        String?
-  createdAt          DateTime @default(now())
-
-  userHell User @relation("reported", fields: [reportedUsername], references: [username])
-  userSane User @relation("reporter", fields: [reportedByUsername], references: [username])
-}
-
-model EventReport {
-  id                 Int      @id @default(autoincrement())
-  eventId            Int
-  reportedByUsername String // NOT always a Guest
-  reason             String?
-  description        String?
-  createdAt          DateTime @default(now())
-
-<<<<<<< HEAD
-  user  User  @relation(fields: [reportedByUsername], references: [username])
-  event Event @relation(fields: [eventId], references: [id])
-=======
+}
+
+model VerificationToken {
+    identifier String
+    token      String   @unique
+    expires    DateTime
+
     @@unique([identifier, token])
 }
 
@@ -520,5 +273,4 @@
 
     user  User  @relation(fields: [reportedByUsername], references: [username])
     event Event @relation(fields: [eventId], references: [id])
->>>>>>> 32bab9a3
 }