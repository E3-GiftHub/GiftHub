--- conflicted
+++ resolved
@@ -14,160 +14,136 @@
  */
 
 generator client {
-  provider = "prisma-client-js"
+    provider = "prisma-client-js"
 }
 
 datasource db {
-  provider  = "postgresql"
-  url       = env("DATABASE_URL")
-  directUrl = env("DIRECT_URL")
+    provider  = "postgresql"
+    url       = env("DATABASE_URL")
+    directUrl = env("DIRECT_URL")
 }
 
 //! enum
 
 enum StatusType {
-  PENDING
-  ACCEPTED
-  // REJECTED: if rejected => delete row
+    PENDING
+    ACCEPTED
+    // REJECTED: if rejected => delete row
 }
 
 enum PriorityType {
-  LOW
-  MEDIUM
-  HIGH
+    LOW
+    MEDIUM
+    HIGH
 }
 
 /// we keep this in case of new types of marks
 enum MarkType {
-  PURCHASED
-  // NULL: if null => delete row
+    PURCHASED
+    // NULL: if null => delete row
 }
 
 enum StatusPayment {
-  PENDING
-  ACCEPTED
-  EXPIRED
+    PENDING
+    ACCEPTED
+    EXPIRED
 }
 
 //! default models
 
 model Account {
-  id                    String  @id @default(cuid())
-  userUsername          String
-  type                  String
-  provider              String
-  providerAccountId     String
-  refreshToken          String?
-  accessToken           String?
-  expiresAt             Int?
-  tokenType             String?
-  scope                 String?
-  idToken               String?
-  sessionState          String?
-  refreshTokenExpiresIn Int?
-
-  user User @relation(fields: [userUsername], references: [username], onDelete: Cascade)
-
-  @@unique([provider, providerAccountId])
+    id                    String  @id @default(cuid())
+    userUsername          String
+    type                  String
+    provider              String
+    providerAccountId     String
+    refreshToken          String?
+    accessToken           String?
+    expiresAt             Int?
+    tokenType             String?
+    scope                 String?
+    idToken               String?
+    sessionState          String?
+    refreshTokenExpiresIn Int?
+
+    user User @relation(fields: [userUsername], references: [username], onDelete: Cascade)
+
+    @@unique([provider, providerAccountId])
 }
 
 model Session {
-  id           String   @id @default(cuid())
-  sessionToken String   @unique
-  userUsername String
-  expires      DateTime
-
-  user User @relation(fields: [userUsername], references: [username], onDelete: Cascade)
+    id           String   @id @default(cuid())
+    sessionToken String   @unique
+    userUsername String
+    expires      DateTime
+
+    user User @relation(fields: [userUsername], references: [username], onDelete: Cascade)
 }
 
 model VerificationToken {
-  identifier String
-  token      String   @unique
-  expires    DateTime
-
-  @@unique([identifier, token])
+    identifier String
+    token      String   @unique
+    expires    DateTime
+
+    @@unique([identifier, token])
 }
 
 //! implemented components - main data
 
 model User {
-  username        String    @id @unique @default(cuid())
-  email           String?   @unique
-  id              String?   @unique
-  fname           String?
-  lname           String?
-  password        String? // stored with hash obviously
-  stripeConnectId String? // NOT UNIQUE: only one null value allowed
-  emailToken      String? // NOT UNIQUE: only one null value allowed
-  tokenExpires    DateTime?
-  pictureUrl      String?
-
-  emailVerified DateTime?
-  createdAt     DateTime  @default(now())
-  updatedAt     DateTime  @updatedAt
-
-  // relations
-  eventsCreated Event[]
-  invitations   Invitation[]
-
-  postsMedia    Media[]
-  marks         Mark[]
-  contributions Contribution[]
-  paymentLinks  StripeLink[]
-
-  reporters     UserReport[]  @relation("reporter")
-  reportedUsers UserReport[]  @relation("reported")
-  eventReports  EventReport[]
-
-  // mandatory assets
-  accounts                  Account[]
-  sessions                  Session[]
-  mediaNotifications        MediaNotification[]
-  contributionNotifications ContributionNotification[]
+    username        String    @id @unique @default(cuid())
+    email           String?   @unique
+    id              String?   @unique
+    fname           String?
+    lname           String?
+    password        String? // stored with hash obviously
+    stripeConnectId String? // NOT UNIQUE: only one null value allowed
+    emailToken      String? // NOT UNIQUE: only one null value allowed
+    tokenExpires    DateTime?
+    pictureUrl      String?
+
+    emailVerified DateTime?
+    createdAt     DateTime  @default(now())
+    updatedAt     DateTime  @updatedAt
+
+    // relations
+    eventsCreated Event[]
+    invitations   Invitation[]
+
+    postsMedia    Media[]
+    marks         Mark[]
+    contributions Contribution[]
+    paymentLinks  StripeLink[]
+
+    reporters     UserReport[]  @relation("reporter")
+    reportedUsers UserReport[]  @relation("reported")
+    eventReports  EventReport[]
+
+    // mandatory assets
+    accounts                  Account[]
+    sessions                  Session[]
+    mediaNotifications        MediaNotification[]
+    contributionNotifications ContributionNotification[]
 }
 
 model Invitation {
-  id            Int    @id @default(autoincrement())
-  guestUsername String
-  eventId       Int
-
-  status    StatusType @default(PENDING)
-  createdAt DateTime   @default(now())
-  repliedAt DateTime?
-
-  guest User  @relation(fields: [guestUsername], references: [username], onDelete: Cascade)
-  event Event @relation(fields: [eventId], references: [id], onDelete: Cascade)
-
-  @@index([guestUsername, eventId])
-  @@index([eventId])
-  @@index([status])
+    id            Int    @id @default(autoincrement())
+    guestUsername String
+    eventId       Int
+
+    status    StatusType @default(PENDING)
+    createdAt DateTime   @default(now())
+    repliedAt DateTime?
+
+    guest User  @relation(fields: [guestUsername], references: [username], onDelete: Cascade)
+    event Event @relation(fields: [eventId], references: [id], onDelete: Cascade)
+
+    @@index([guestUsername, eventId])
+    @@index([eventId])
+    @@index([status])
 }
 
 model Event {
-<<<<<<< HEAD
-  id          Int       @id @default(autoincrement())
-  title       String?
-  description String?
-  location    String?
-  date        DateTime?
-  time        DateTime?
-  pictureUrl  String?
-  token       String?
-
-  createdByUsername String   @default("DELETED_USER")
-  createdAt         DateTime @default(now())
-  updatedAt         DateTime @updatedAt
-  user              User     @relation(fields: [createdByUsername], references: [username], onDelete: SetDefault)
-
-  invitations Invitation[]
-
-  postsMedia    Media[]
-  marks         Mark[]
-  contributions Contribution[]
-  paymentLinks  StripeLink[]
-  eventArticles EventArticle[]
-  eventReports  EventReport[]
-=======
     id          Int       @id @default(autoincrement())
     title       String?
     description String?
@@ -190,35 +166,12 @@
     paymentLinks  StripeLink[]
     eventArticles EventArticle[]
     eventReports  EventReport[]
->>>>>>> c2864f89
 }
 
 //! event components
 
 // junction TABLE for event-specific wishlist entry
 model EventArticle {
-<<<<<<< HEAD
-  id                Int           @id @default(autoincrement())
-  eventId           Int
-  itemId            Int           @default(-1) // deleted item
-  userNote          String? // additional note
-  priority          PriorityType?
-  transferCompleted Boolean? // sent from our stripe to the Planner stripe
-
-  createdAt DateTime @default(now())
-  updatedAt DateTime @updatedAt
-
-  event Event @relation(fields: [eventId], references: [id], onDelete: Cascade)
-  item  Item  @relation(fields: [itemId], references: [id], onDelete: SetDefault)
-
-  // @@id([eventId, itemId]) //! an item can be added ++ times
-  marks         Mark[]
-  contributions Contribution[]
-  paymentLinks  StripeLink[]
-
-  @@index([eventId])
-  @@index([itemId])
-=======
     id                Int           @id @default(autoincrement())
     eventId           Int
     itemId            Int           @default(-1) // deleted item
@@ -239,57 +192,56 @@
 
     @@index([eventId])
     @@index([itemId])
->>>>>>> c2864f89
 }
 
 model Item {
-  id          Int      @id @default(autoincrement())
-  name        String?
-  description String?
-  imagesUrl   String?
-  price       Decimal? //! NULL => custom item
-
-  retailerId Int?
-  retailer   Retailer? @relation(fields: [retailerId], references: [id], onDelete: SetNull)
-
-  createdAt DateTime @default(now())
-  updatedAt DateTime @updatedAt
-
-  eventOccurences EventArticle[]
-  marks           Mark[]
-  contributions   Contribution[]
-  StripeLink      StripeLink[]
-
-  @@index([retailerId])
+    id          Int      @id @default(autoincrement())
+    name        String?
+    description String?
+    imagesUrl   String?
+    price       Decimal? //! NULL => custom item
+
+    retailerId Int?
+    retailer   Retailer? @relation(fields: [retailerId], references: [id], onDelete: SetNull)
+
+    createdAt DateTime @default(now())
+    updatedAt DateTime @updatedAt
+
+    eventOccurences EventArticle[]
+    marks           Mark[]
+    contributions   Contribution[]
+    StripeLink      StripeLink[]
+
+    @@index([retailerId])
 }
 
 model Retailer {
-  id     Int     @id @default(autoincrement())
-  name   String?
-  apiUrl String?
-  items  Item[]
+    id     Int     @id @default(autoincrement())
+    name   String?
+    apiUrl String?
+    items  Item[]
 }
 
 //! actions
 
 model Media {
-  id               Int    @id @default(autoincrement())
-  uploaderUsername String @default("DELETED_USER")
-  eventId          Int
-  url              String
-
-  caption   String?
-  mediaType String?
-  fileType  String?
-  fileSize  Int?
-  createdAt DateTime @default(now())
-
-  user  User  @relation(fields: [uploaderUsername], references: [username], onDelete: SetDefault)
-  event Event @relation(fields: [eventId], references: [id], onDelete: Cascade)
-
-  notifications MediaNotification[]
-
-  @@index([uploaderUsername, eventId])
+    id               Int    @id @default(autoincrement())
+    uploaderUsername String @default("DELETED_USER")
+    eventId          Int
+    url              String
+
+    caption   String?
+    mediaType String?
+    fileType  String?
+    fileSize  Int?
+    createdAt DateTime @default(now())
+
+    user  User  @relation(fields: [uploaderUsername], references: [username], onDelete: SetDefault)
+    event Event @relation(fields: [eventId], references: [id], onDelete: Cascade)
+
+    notifications MediaNotification[]
+
+    @@index([uploaderUsername, eventId])
 }
 
 //! real money
@@ -297,124 +249,124 @@
 //! it is about real money, do not delete records
 
 model StripeLink {
-  id            String @id @default(cuid())
-  guestUsername String @default("DELETED_USER")
-  eventId       Int? /// required by prisma
-  articleId     Int? // optional: `direct contribution` case
-  itemId        Int? /// required by prisma
-
-  stripePaymentLinkId String @unique
-  paymentLinkUrl      String // reusable redirecting link
-
-  amount   Decimal
-  currency String
-  status   StatusPayment
-
-  createdAt DateTime @default(now())
-  updatedAt DateTime @updatedAt
-
-  guest   User          @relation(fields: [guestUsername], references: [username], onDelete: SetDefault)
-  event   Event?        @relation(fields: [eventId], references: [id], onDelete: Cascade)
-  article EventArticle? @relation(fields: [articleId], references: [id], onDelete: Cascade)
-  Item    Item?         @relation(fields: [itemId], references: [id], onDelete: Cascade)
-
-  @@index([eventId, articleId, status])
+    id            String @id @default(cuid())
+    guestUsername String @default("DELETED_USER")
+    eventId       Int? /// required by prisma
+    articleId     Int? // optional: `direct contribution` case
+    itemId        Int? /// required by prisma
+
+    stripePaymentLinkId String @unique
+    paymentLinkUrl      String // reusable redirecting link
+
+    amount   Decimal
+    currency String
+    status   StatusPayment
+
+    createdAt DateTime @default(now())
+    updatedAt DateTime @updatedAt
+
+    guest   User          @relation(fields: [guestUsername], references: [username], onDelete: SetDefault)
+    event   Event?        @relation(fields: [eventId], references: [id], onDelete: Cascade)
+    article EventArticle? @relation(fields: [articleId], references: [id], onDelete: Cascade)
+    Item    Item?         @relation(fields: [itemId], references: [id], onDelete: Cascade)
+
+    @@index([eventId, articleId, status])
 }
 
 model Contribution {
-  id            Int    @id @default(autoincrement())
-  guestUsername String @default("DELETED_USER") // always a Guest
-  eventId       Int? /// required by prisma
-  articleId     Int
-  itemId        Int? /// required by prisma
-
-  cashAmount Decimal
-  currency   String
-  createdAt  DateTime @default(now())
-  updatedAt  DateTime @updatedAt //! users can NOT withdraw back
-  //! updated only if SetDefault
-
-  guest   User         @relation(fields: [guestUsername], references: [username], onDelete: SetDefault)
-  event   Event?       @relation(fields: [eventId], references: [id], onDelete: Restrict)
-  article EventArticle @relation(fields: [articleId], references: [id], onDelete: Restrict)
-  item    Item?        @relation(fields: [itemId], references: [id], onDelete: Restrict)
-
-  ContributionNotification ContributionNotification[]
-
-  @@index([guestUsername, eventId])
+    id            Int    @id @default(autoincrement())
+    guestUsername String @default("DELETED_USER") // always a Guest
+    eventId       Int? /// required by prisma
+    articleId     Int
+    itemId        Int? /// required by prisma
+
+    cashAmount Decimal
+    currency   String
+    createdAt  DateTime @default(now())
+    updatedAt  DateTime @updatedAt //! users can NOT withdraw back
+    //! updated only if SetDefault
+
+    guest   User         @relation(fields: [guestUsername], references: [username], onDelete: SetDefault)
+    event   Event?       @relation(fields: [eventId], references: [id], onDelete: Restrict)
+    article EventArticle @relation(fields: [articleId], references: [id], onDelete: Restrict)
+    item    Item?        @relation(fields: [itemId], references: [id], onDelete: Restrict)
+
+    ContributionNotification ContributionNotification[]
+
+    @@index([guestUsername, eventId])
 }
 
 model Mark {
-  markerUsername String // always a Guest
-  eventId        Int? /// required by prisma
-  articleId      Int
-  itemId         Int? /// required by prisma
-
-  type      MarkType
-  createdAt DateTime @default(now())
-
-  guest   User         @relation(fields: [markerUsername], references: [username], onDelete: Cascade)
-  event   Event?       @relation(fields: [eventId], references: [id], onDelete: Cascade)
-  article EventArticle @relation(fields: [articleId], references: [id], onDelete: Cascade)
-  item    Item?        @relation(fields: [itemId], references: [id], onDelete: Cascade)
-
-  @@id([markerUsername, articleId])
-  @@index([eventId])
+    markerUsername String // always a Guest
+    eventId        Int? /// required by prisma
+    articleId      Int
+    itemId         Int? /// required by prisma
+
+    type      MarkType
+    createdAt DateTime @default(now())
+
+    guest   User         @relation(fields: [markerUsername], references: [username], onDelete: Cascade)
+    event   Event?       @relation(fields: [eventId], references: [id], onDelete: Cascade)
+    article EventArticle @relation(fields: [articleId], references: [id], onDelete: Cascade)
+    item    Item?        @relation(fields: [itemId], references: [id], onDelete: Cascade)
+
+    @@id([markerUsername, articleId])
+    @@index([eventId])
 }
 
 //! reports
 
 model UserReport {
-  id                 Int      @id @default(autoincrement())
-  reportedByUsername String
-  reportedUsername   String
-  reason             String?
-  description        String?
-  createdAt          DateTime @default(now())
-
-  userHell User @relation("reported", fields: [reportedUsername], references: [username])
-  userSane User @relation("reporter", fields: [reportedByUsername], references: [username])
+    id                 Int      @id @default(autoincrement())
+    reportedByUsername String
+    reportedUsername   String
+    reason             String?
+    description        String?
+    createdAt          DateTime @default(now())
+
+    userHell User @relation("reported", fields: [reportedUsername], references: [username])
+    userSane User @relation("reporter", fields: [reportedByUsername], references: [username])
 }
 
 model EventReport {
-  id                 Int      @id @default(autoincrement())
-  reportedByUsername String // NOT always a Guest
-  reportedId         Int
-  reason             String?
-  description        String?
-  createdAt          DateTime @default(now())
-
-  user  User  @relation(fields: [reportedByUsername], references: [username])
-  event Event @relation(fields: [reportedId], references: [id])
+    id                 Int      @id @default(autoincrement())
+    reportedByUsername String // NOT always a Guest
+    reportedId         Int
+    reason             String?
+    description        String?
+    createdAt          DateTime @default(now())
+
+    user  User  @relation(fields: [reportedByUsername], references: [username])
+    event Event @relation(fields: [reportedId], references: [id])
 }
 
 //! notifications
 
 enum NotificationAction {
-  READ
-  DELETE
+    READ
+    DELETE
 }
 
 model MediaNotification {
-  id       Int                @id @default(autoincrement())
-  username String
-  mediaId  Int
-  action   NotificationAction
-
-  user  User  @relation(fields: [username], references: [username], onDelete: Cascade)
-  media Media @relation(fields: [mediaId], references: [id], onDelete: Cascade)
-
-  @@index([username])
+    id       Int                @id @default(autoincrement())
+    username String
+    mediaId  Int
+    action   NotificationAction
+
+    user  User  @relation(fields: [username], references: [username], onDelete: Cascade)
+    media Media @relation(fields: [mediaId], references: [id], onDelete: Cascade)
+
+    @@index([username])
 }
 
 model ContributionNotification {
-  id             Int                @id @default(autoincrement())
-  username       String
-  contributionId Int
-  action         NotificationAction
-
-  user User         @relation(fields: [username], references: [username], onDelete: Cascade)
-  cash Contribution @relation(fields: [contributionId], references: [id], onDelete: Cascade)
-
-  @@index([username])
+    id             Int                @id @default(autoincrement())
+    username       String
+    contributionId Int
+    action         NotificationAction
+
+    user User         @relation(fields: [username], references: [username], onDelete: Cascade)
+    cash Contribution @relation(fields: [contributionId], references: [id], onDelete: Cascade)
+
+    @@index([username])
 }