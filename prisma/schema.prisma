/**
 * ! documentation
 * https://pris.ly/d/prisma-schema
 * https://next-auth.js.org/adapters/prisma#create-the-prisma-schema
 * https://www.prisma.io/docs/reference/api-reference/prisma-schema-reference#string
 * ! summary
 * * 0. enum
 * * 1. default models
 * * 2. implemented components - main data
 * * 3. event components
 * * 4. actions
 * * 5. reports
 * * 6. notifications
 */

generator client {
    provider = "prisma-client-js"
}

datasource db {
    provider  = "postgresql"
    url       = env("DATABASE_URL")
    directUrl = env("DIRECT_URL")
}

//! enum

enum StatusType {
    PENDING
    ACCEPTED
    // REJECTED: if rejected => delete row
}

enum PriorityType {
    LOW
    MEDIUM
    HIGH
}

/// we keep this in case of new types of marks
enum MarkType {
    PURCHASED
    // NULL: if null => delete row
}

enum StatusPayment {
    PENDING
    ACCEPTED
    EXPIRED
}

//! default models

model Account {
    id                    String  @id @default(cuid())
    userUsername          String
    type                  String
    provider              String
    providerAccountId     String
    refreshToken          String?
    accessToken           String?
    expiresAt             Int?
    tokenType             String?
    scope                 String?
    idToken               String?
    sessionState          String?
    refreshTokenExpiresIn Int?

    user User @relation(fields: [userUsername], references: [username], onDelete: Cascade)

    @@unique([provider, providerAccountId])
}

model Session {
    id           String   @id @default(cuid())
    sessionToken String   @unique
    userUsername String
    expires      DateTime

    user User @relation(fields: [userUsername], references: [username], onDelete: Cascade)
}

model VerificationToken {
    identifier String
    token      String   @unique
    expires    DateTime

    @@unique([identifier, token])
}

//! implemented components - main data

model User {
    username        String    @id @unique @default(cuid())
    email           String?   @unique
    id              String?   @unique
    fname           String?
    lname           String?
    password        String? // stored with hash obviously
    stripeConnectId String? // NOT UNIQUE: only one null value allowed
    emailToken      String? // NOT UNIQUE: only one null value allowed
    tokenExpires    DateTime?
    pictureUrl      String?   @default("/UserImages/default_pfp.svg")

    emailVerified DateTime?
    createdAt     DateTime  @default(now())
    updatedAt     DateTime  @updatedAt

    // relations
    eventsCreated Event[]
    invitations   Invitation[]

    postsMedia    Media[]
    marks         Mark[]
    contributions Contribution[]
    paymentLinks  StripeLink[]

    reporters     UserReport[]  @relation("reporter")
    reportedUsers UserReport[]  @relation("reported")
    eventReports  EventReport[]

    // mandatory assets
    accounts                  Account[]
    sessions                  Session[]
    mediaNotifications        MediaNotification[]
    contributionNotifications ContributionNotification[]
}

model Invitation {
    id            Int    @id @default(autoincrement())
    guestUsername String
    eventId       Int

    status    StatusType @default(PENDING)
    createdAt DateTime   @default(now())
    repliedAt DateTime?

    guest User  @relation(fields: [guestUsername], references: [username], onDelete: Cascade)
    event Event @relation(fields: [eventId], references: [id], onDelete: Cascade)

    @@index([guestUsername, eventId])
    @@index([eventId])
    @@index([status])
}

model Event {
    id          Int       @id @default(autoincrement())
    title       String?
    description String?
    location    String?
    date        DateTime?
<<<<<<< HEAD
    pictureUrl  String?
=======
    time        DateTime?
    pictureUrl  String?   @default("/UserImages/default_pfp.svg")
>>>>>>> 3cb72bc3
    token       String?

    createdByUsername String   @default("DELETED_USER")
    createdAt         DateTime @default(now())
    updatedAt         DateTime @updatedAt
    user              User     @relation(fields: [createdByUsername], references: [username], onDelete: SetDefault)

    invitations Invitation[]

    postsMedia    Media[]
    marks         Mark[]
    contributions Contribution[]
    paymentLinks  StripeLink[]
    eventArticles EventArticle[]
    eventReports  EventReport[]
}

//! event components

// junction TABLE for event-specific wishlist entry
model EventArticle {
    id       Int           @id @default(autoincrement())
    eventId  Int
    itemId   Int           @default(-1) // deleted item
    userNote String? // additional note
    priority PriorityType?

    createdAt DateTime @default(now())
    updatedAt DateTime @updatedAt

    event Event @relation(fields: [eventId], references: [id], onDelete: Cascade)
    item  Item  @relation(fields: [itemId], references: [id], onDelete: SetDefault)

    // @@id([eventId, itemId]) //! an item can be added ++ times
    Mark         Mark[]
    Contribution Contribution[]
    StripeLink   StripeLink[]

    @@index([eventId])
    @@index([itemId])
}

model Item {
    id          Int      @id @default(autoincrement())
    name        String?
    description String?
    imagesUrl   String?
    price       Decimal? //! NULL => custom item

    retailerId Int?
    retailer   Retailer? @relation(fields: [retailerId], references: [id], onDelete: SetNull)
    quantity     Int      @default(1) 

    createdAt DateTime @default(now())
    updatedAt DateTime @updatedAt

    eventOccurences EventArticle[]
    marks           Mark[]
    contributions   Contribution[]
    StripeLink      StripeLink[]

    @@index([retailerId])
}

model Retailer {
    id     Int     @id @default(autoincrement())
    name   String?
    apiUrl String?
    items  Item[]
}

//! actions

model Media {
    id               Int    @id @default(autoincrement())
    uploaderUsername String @default("DELETED_USER")
    eventId          Int
    url              String

    caption   String?
    mediaType String?
    fileType  String?
    fileSize  Int?
    createdAt DateTime @default(now())

    user  User  @relation(fields: [uploaderUsername], references: [username], onDelete: SetDefault)
    event Event @relation(fields: [eventId], references: [id], onDelete: Cascade)

    notifications MediaNotification[]

    @@index([uploaderUsername, eventId])
}

//! real money
//! SetDefault = deleted content 
//! it is about real money, do not delete records

model StripeLink {
    id            String @id @default(cuid())
    guestUsername String @default("DELETED_USER")
    eventId       Int? /// required by prisma
    articleId     Int? // optional: `direct contribution` case
    itemId        Int? /// required by prisma

    stripePaymentLinkId String @unique
    paymentLinkUrl      String // reusable redirecting link

    amount   Decimal
    currency String
    status   StatusPayment

    createdAt DateTime @default(now())
    updatedAt DateTime @updatedAt

    guest   User          @relation(fields: [guestUsername], references: [username], onDelete: SetDefault)
    event   Event?        @relation(fields: [eventId], references: [id], onDelete: Cascade)
    article EventArticle? @relation(fields: [articleId], references: [id], onDelete: Cascade)
    Item    Item?         @relation(fields: [itemId], references: [id], onDelete: Cascade)

    @@index([eventId, articleId, status])
}

model Contribution {
    id            Int    @id @default(autoincrement())
    guestUsername String @default("DELETED_USER") // always a Guest
    eventId       Int? /// required by prisma
    articleId     Int
    itemId        Int? /// required by prisma

    cashAmount Decimal
    currency   String
    createdAt  DateTime @default(now())
    updatedAt  DateTime @updatedAt //! users can NOT withdraw back
    //! updated only if SetDefault

    guest   User         @relation(fields: [guestUsername], references: [username], onDelete: SetDefault)
    event   Event?       @relation(fields: [eventId], references: [id], onDelete: Restrict)
    article EventArticle @relation(fields: [articleId], references: [id], onDelete: Restrict)
    item    Item?        @relation(fields: [itemId], references: [id], onDelete: Restrict)

    ContributionNotification ContributionNotification[]

    @@index([guestUsername, eventId])
}

model Mark {
    markerUsername String // always a Guest
    eventId        Int? /// required by prisma
    articleId      Int
    itemId         Int? /// required by prisma

    type      MarkType
    createdAt DateTime @default(now())

    guest   User         @relation(fields: [markerUsername], references: [username], onDelete: Cascade)
    event   Event?       @relation(fields: [eventId], references: [id], onDelete: Cascade)
    article EventArticle @relation(fields: [articleId], references: [id], onDelete: Cascade)
    item    Item?        @relation(fields: [itemId], references: [id], onDelete: Cascade)

    @@id([markerUsername, articleId])
    @@index([eventId])
}

//! reports

model UserReport {
    id                 Int      @id @default(autoincrement())
    reportedByUsername String
    reportedUsername   String
    reason             String?
    description        String?
    createdAt          DateTime @default(now())

    userHell User @relation("reported", fields: [reportedUsername], references: [username])
    userSane User @relation("reporter", fields: [reportedByUsername], references: [username])
}

model EventReport {
    id                 Int      @id @default(autoincrement())
    reportedByUsername String // NOT always a Guest
    reportedId         Int
    reason             String?
    description        String?
    createdAt          DateTime @default(now())

    user  User  @relation(fields: [reportedByUsername], references: [username])
    event Event @relation(fields: [reportedId], references: [id])
}

//! notifications

enum NotificationAction {
    READ
    DELETE
}

model MediaNotification {
    id       Int                @id @default(autoincrement())
    username String
    mediaId  Int
    action   NotificationAction

    user  User  @relation(fields: [username], references: [username], onDelete: Cascade)
    media Media @relation(fields: [mediaId], references: [id], onDelete: Cascade)

    @@index([username])
}

model ContributionNotification {
    id             Int                @id @default(autoincrement())
    username       String
    contributionId Int
    action         NotificationAction

    user User         @relation(fields: [username], references: [username], onDelete: Cascade)
    cash Contribution @relation(fields: [contributionId], references: [id], onDelete: Cascade)

    @@index([username])
}<|MERGE_RESOLUTION|>--- conflicted
+++ resolved
@@ -149,12 +149,8 @@
     description String?
     location    String?
     date        DateTime?
-<<<<<<< HEAD
-    pictureUrl  String?
-=======
     time        DateTime?
     pictureUrl  String?   @default("/UserImages/default_pfp.svg")
->>>>>>> 3cb72bc3
     token       String?
 
     createdByUsername String   @default("DELETED_USER")
