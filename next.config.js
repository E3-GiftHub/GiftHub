/**
 * Run `build` or `dev` with `SKIP_ENV_VALIDATION` to skip env validation. This is especially useful
 * for Docker builds.
 */
import "./src/env.js";



/** @type {import("next").NextConfig} */
<<<<<<< HEAD
const config = {
  reactStrictMode: true,

  /**
   * If you are using `appDir` then you must comment the below `i18n` config out.
   *
   * @see https://github.com/vercel/next.js/issues/41980
   */
  i18n: {
    locales: ["en"],
    defaultLocale: "en",
  },
  images: {
    // For remote images from external domains
    remotePatterns: [
      {
        protocol: 'https',
        hostname: 'example.com', // Your external domain
        port: '',
        pathname: '/images/**', // Specific path pattern
      },
    ],

    // For local images (optional but recommended)
    domains: ['localhost'], // For development
    // If using a custom domain in production:
    // domains: ['your-production-domain.com'],

    // Optional: Configure device sizes for responsive images
    deviceSizes: [640, 750, 828, 1080, 1200, 1920, 2048, 3840],
  },
  webpack(config) {
    config.module.rules.push({
      test: /\.svg$/,
      use: ['@svgr/webpack'],
    });
    config.module.rules.push({
      test: /\.module\.css$/,
      use: {
        loader: 'css-loader',
        options: {
          modules: true,
        },
      },
    });
    return config;
  },

};
=======
const config = {};
>>>>>>> a687b39e

export default config;<|MERGE_RESOLUTION|>--- conflicted
+++ resolved
@@ -4,61 +4,7 @@
  */
 import "./src/env.js";
 
-
-
 /** @type {import("next").NextConfig} */
-<<<<<<< HEAD
-const config = {
-  reactStrictMode: true,
-
-  /**
-   * If you are using `appDir` then you must comment the below `i18n` config out.
-   *
-   * @see https://github.com/vercel/next.js/issues/41980
-   */
-  i18n: {
-    locales: ["en"],
-    defaultLocale: "en",
-  },
-  images: {
-    // For remote images from external domains
-    remotePatterns: [
-      {
-        protocol: 'https',
-        hostname: 'example.com', // Your external domain
-        port: '',
-        pathname: '/images/**', // Specific path pattern
-      },
-    ],
-
-    // For local images (optional but recommended)
-    domains: ['localhost'], // For development
-    // If using a custom domain in production:
-    // domains: ['your-production-domain.com'],
-
-    // Optional: Configure device sizes for responsive images
-    deviceSizes: [640, 750, 828, 1080, 1200, 1920, 2048, 3840],
-  },
-  webpack(config) {
-    config.module.rules.push({
-      test: /\.svg$/,
-      use: ['@svgr/webpack'],
-    });
-    config.module.rules.push({
-      test: /\.module\.css$/,
-      use: {
-        loader: 'css-loader',
-        options: {
-          modules: true,
-        },
-      },
-    });
-    return config;
-  },
-
-};
-=======
 const config = {};
->>>>>>> a687b39e
 
 export default config;