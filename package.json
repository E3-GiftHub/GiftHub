{
  "name": "gifthub",
  "version": "0.1.0",
  "private": true,
  "scripts": {
    "build": "prisma generate && next build",
    "check": "next lint && tsc --noEmit",
    "db:generate": "prisma migrate dev",
    "db:migrate": "prisma migrate deploy",
    "db:push": "prisma db push",
    "db:studio": "prisma studio",
    "db:seed": "tsx prisma/seed.ts",
    "dev": "next dev --turbo",
    "format:check": "prettier --check \"**/*.{ts,tsx,js,jsx,mdx}\" --cache",
    "format:write": "prettier --write \"**/*.{ts,tsx,js,jsx,mdx}\" --cache",
    "postinstall": "prisma generate",
    "lint": "next lint",
    "lint:fix": "next lint --fix",
    "preview": "next build && next start",
    "start": "next start",
    "typecheck": "tsc --noEmit",
    "test": "jest --coverage --config jest.config.cjs",
    "test-back": "jest --coverage --config jest.config.cjs"
  },
  "dependencies": {
    "@auth/prisma-adapter": "^2.7.2",
    "@prisma/client": "^6.8.2",
    "@supabase/supabase-js": "^2.49.8",
    "@t3-oss/env-nextjs": "^0.12.0",
    "@tanstack/react-query": "^5.69.0",
    "@trpc/client": "^11.0.0",
    "@trpc/next": "^11.1.2",
    "@trpc/react-query": "^11.0.0",
    "@trpc/server": "^11.0.0",
    "@uploadthing/react": "^7.3.1",
<<<<<<< HEAD
    "autoprefixer": "^10.4.21",
=======
>>>>>>> b292ef31
    "bcrypt": "^6.0.0",
    "clsx": "^2.1.1",
    "date-fns": "^4.1.0",
    "formidable": "^3.5.4",
    "jsonwebtoken": "^9.0.2",
    "lucide-react": "^0.511.0",
    "micro": "^10.0.1",
    "next": "^15.2.3",
<<<<<<< HEAD
    "next-auth": "5.0.0-beta.25",
    "postcss": "^8.5.3",
    "react-icons": "^5.5.0",
    "react-router-dom": "^7.5.3",
    "server-only": "^0.0.1",
    "stripe": "^18.2.0",
    "superjson": "^2.2.1",
    "tailwindcss": "^4.1.7",
=======
    "next-auth": "^5.0.0-beta.25",
    "nodemailer": "^6.10.1",
    "react-icons": "^5.5.0",
    "react-router-dom": "^7.5.3",
    "server-only": "^0.0.1",
    "sonner": "^2.0.4",
    "superjson": "^2.2.1",
>>>>>>> b292ef31
    "uploadthing": "^7.7.2",
    "vitest": "^3.1.4",
    "zod": "^3.24.2"
  },
  "devDependencies": {
    "@eslint/eslintrc": "^3.3.1",
    "@tailwindcss/postcss": "^4.0.15",
    "@testing-library/dom": "^10.4.0",
    "@testing-library/jest-dom": "^6.6.3",
    "@testing-library/react": "^16.3.0",
    "@types/bcrypt": "^5.0.2",
    "@types/date-fns": "^2.5.3",
    "@types/jest": "^29.5.14",
    "@types/jsonwebtoken": "^9.0.9",
    "@types/mocha": "^10.0.10",
    "@types/node": "^20.17.43",
    "@types/nodemailer": "^6.4.17",
    "@types/react": "^19.1.2",
    "@types/react-dom": "^19.1.2",
    "@types/react-router-dom": "^5.3.3",
    "eslint": "^9.23.0",
    "eslint-config-next": "^15.2.3",
    "identity-obj-proxy": "^3.0.0",
    "jest": "^29.7.0",
    "jest-environment-jsdom": "^29.7.0",
    "prettier": "^3.5.3",
    "prettier-plugin-tailwindcss": "^0.6.11",
    "prisma": "^6.8.2",
    "react": "^19.1.0",
    "react-dom": "^19.1.0",
    "ts-jest": "^29.3.2",
    "ts-node": "^10.9.2",
    "tsx": "^4.19.4",
    "typescript": "^5.8.3",
    "typescript-eslint": "^8.27.0"
  },
  "ct3aMetadata": {
    "initVersion": "7.39.3"
  },
  "packageManager": "npm@11.3.0",
  "type": "module"
}<|MERGE_RESOLUTION|>--- conflicted
+++ resolved
@@ -33,10 +33,7 @@
     "@trpc/react-query": "^11.0.0",
     "@trpc/server": "^11.0.0",
     "@uploadthing/react": "^7.3.1",
-<<<<<<< HEAD
     "autoprefixer": "^10.4.21",
-=======
->>>>>>> b292ef31
     "bcrypt": "^6.0.0",
     "clsx": "^2.1.1",
     "date-fns": "^4.1.0",
@@ -45,16 +42,9 @@
     "lucide-react": "^0.511.0",
     "micro": "^10.0.1",
     "next": "^15.2.3",
-<<<<<<< HEAD
-    "next-auth": "5.0.0-beta.25",
     "postcss": "^8.5.3",
-    "react-icons": "^5.5.0",
-    "react-router-dom": "^7.5.3",
-    "server-only": "^0.0.1",
     "stripe": "^18.2.0",
-    "superjson": "^2.2.1",
     "tailwindcss": "^4.1.7",
-=======
     "next-auth": "^5.0.0-beta.25",
     "nodemailer": "^6.10.1",
     "react-icons": "^5.5.0",
@@ -62,7 +52,6 @@
     "server-only": "^0.0.1",
     "sonner": "^2.0.4",
     "superjson": "^2.2.1",
->>>>>>> b292ef31
     "uploadthing": "^7.7.2",
     "vitest": "^3.1.4",
     "zod": "^3.24.2"
